--- conflicted
+++ resolved
@@ -39,15 +39,11 @@
     "trfl",
 ]
 
-<<<<<<< HEAD
-env_requirements = ["pettingzoo", "flatland-rl"]
-=======
 env_requirements = ["pettingzoo", "multi_agent_ale_py", "supersuit"]
 
 launchpad_requirements = [
     "dm-launchpad",
 ]
->>>>>>> 9b2eefdf
 
 testing_formatting_requirements = [
     "pre-commit",
