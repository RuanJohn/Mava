# python3
# Copyright 2021 InstaDeep Ltd. All rights reserved.
#
# Licensed under the Apache License, Version 2.0 (the "License");
# you may not use this file except in compliance with the License.
# You may obtain a copy of the License at
#
#     http://www.apache.org/licenses/LICENSE-2.0
#
# Unless required by applicable law or agreed to in writing, software
# distributed under the License is distributed on an "AS IS" BASIS,
# WITHOUT WARRANTIES OR CONDITIONS OF ANY KIND, either express or implied.
# See the License for the specific language governing permissions and
# limitations under the License.

from typing import Any, Dict
from unittest.mock import patch

import dm_env
import numpy as np
import pytest
from _pytest.monkeypatch import MonkeyPatch

from mava import types
from tests.conftest import EnvSpec, EnvType, Helpers
from tests.enums import EnvSource

"""
TestEnvWrapper is a general purpose test class that runs tests for environment wrappers.
This is meant to flexibily test various environments wrappers.

    It is parametrize by an EnvSpec object:
        env_name: [name of env]
        env_type: [EnvType.Parallel/EnvType.Sequential]
        env_source: [What is source env - e.g. PettingZoo, RLLibMultiEnv or Flatland]
            - Used in confest to determine which envs and wrappers to load.

    For new environments - you might need to update the Helpers class in conftest.py.
"""


# TODO (Kale-ab): Test dying agents.
@pytest.mark.parametrize(
    "env_spec",
    [
        EnvSpec("pettingzoo.mpe.simple_spread_v2", EnvType.Parallel),
        EnvSpec("pettingzoo.mpe.simple_spread_v2", EnvType.Sequential),
<<<<<<< HEAD
        EnvSpec("pettingzoo.sisl.multiwalker_v6", EnvType.Parallel),
        EnvSpec("pettingzoo.sisl.multiwalker_v6", EnvType.Sequential),
        EnvSpec("flatland", EnvType.Parallel, EnvSource.Flatland),
=======
        EnvSpec("pettingzoo.sisl.multiwalker_v7", EnvType.Parallel),
        EnvSpec("pettingzoo.sisl.multiwalker_v7", EnvType.Sequential),
>>>>>>> 142e457d
    ],
)
class TestEnvWrapper:
    # Test that we can load a env module and that it contains agents,
    #   agents and possible_agents.
    def test_loadmodule(self, env_spec: EnvSpec, helpers: Helpers) -> None:
        env = helpers.get_env(env_spec)
        props_which_should_not_be_none = [env, env.agents, env.possible_agents]
        assert helpers.verify_all_props_not_none(
            props_which_should_not_be_none
        ), "Failed to load module"

    #  Test initialization of env wrapper, which should have
    #   a nested environment, an observation and action space for each agent.
    def test_wrapper_initialization(self, env_spec: EnvSpec, helpers: Helpers) -> None:
        wrapped_env, _ = helpers.get_wrapped_env(env_spec)
        num_agents = len(wrapped_env.agents)

        props_which_should_not_be_none = [
            wrapped_env,
            wrapped_env.environment,
            wrapped_env.observation_spec(),
            wrapped_env.action_spec(),
            wrapped_env.reward_spec(),
            wrapped_env.discount_spec(),
        ]

        assert helpers.verify_all_props_not_none(
            props_which_should_not_be_none
        ), "Failed to ini wrapped env."
        assert (
            len(wrapped_env.observation_spec()) == num_agents
        ), "Failed to generate observation specs for all agents."
        assert (
            len(wrapped_env.action_spec()) == num_agents
        ), "Failed to generate action specs for all agents."
        assert (
            len(wrapped_env.reward_spec()) == num_agents
        ), "Failed to generate reward specs for all agents."
        assert (
            len(wrapped_env.discount_spec()) == num_agents
        ), "Failed to generate discount specs for all agents."

    # Test of reset of wrapper and that dm_env_timestep has basic props.
    def test_wrapper_env_reset(self, env_spec: EnvSpec, helpers: Helpers) -> None:
        wrapped_env, _ = helpers.get_wrapped_env(env_spec)
        num_agents = len(wrapped_env.agents)

        dm_env_timestep = wrapped_env.reset()
        props_which_should_not_be_none = [dm_env_timestep, dm_env_timestep.observation]

        assert helpers.verify_all_props_not_none(
            props_which_should_not_be_none
        ), "Failed to ini dm_env_timestep."
        assert (
            dm_env_timestep.step_type == dm_env.StepType.FIRST
        ), "Failed to have correct StepType."
        assert (
            len(dm_env_timestep.observation) == num_agents
        ), "Failed to generate observation for all agents."
        assert wrapped_env._reset_next_step is False, "_reset_next_step not set."

        helpers.assert_env_reset(wrapped_env, dm_env_timestep, env_spec)

    # Test that observations from petting zoo get converted to
    #   dm observations correctly. This only runs
    #   if wrapper has a _convert_observations or _convert_observation functions.
    def test_covert_env_to_dm_env_0_no_action_mask(
        self, env_spec: EnvSpec, helpers: Helpers
    ) -> None:
        wrapped_env, _ = helpers.get_wrapped_env(env_spec)

        # Does the wrapper have the functions we want to test
        if hasattr(wrapped_env, "_convert_observations") or hasattr(
            wrapped_env, "_convert_observation"
        ):
            #  Get agent names from env and mock out data
            agents = wrapped_env.agents
            test_agents_observations = {
                agent: np.random.rand(*wrapped_env.observation_spaces[agent].shape)
                for agent in agents
            }

            # Parallel env_types
            if env_spec.env_type == EnvType.Parallel:
                dm_env_timestep = wrapped_env._convert_observations(
                    test_agents_observations, dones={agent: False for agent in agents}
                )

                for agent in wrapped_env.agents:
                    np.testing.assert_array_equal(
                        test_agents_observations[agent],
                        dm_env_timestep[agent].observation,
                    )
                    assert (
                        bool(dm_env_timestep[agent].terminal) is False
                    ), "Failed to set terminal."

            # Sequential env_types
            elif env_spec.env_type == EnvType.Sequential:
                for agent in agents:
                    dm_env_timestep = wrapped_env._convert_observation(
                        agent, test_agents_observations[agent], done=False
                    )

                    np.testing.assert_array_equal(
                        test_agents_observations[agent],
                        dm_env_timestep.observation,
                    )
                    assert (
                        bool(dm_env_timestep.terminal) is False
                    ), "Failed to set terminal."

    # Test that observations **with actions masked** from petting zoo get
    #   converted to dm observations correctly. This only runs
    #   if wrapper has a _convert_observations or _convert_observation functions.
    def test_covert_env_to_dm_env_1_with_action_mask(
        self, env_spec: EnvSpec, helpers: Helpers
    ) -> None:
        wrapped_env, _ = helpers.get_wrapped_env(env_spec)

        # Does the wrapper have the functions we want to test
        if hasattr(wrapped_env, "_convert_observations") or hasattr(
            wrapped_env, "_convert_observation"
        ):
            #  Get agent names from env and mock out data
            agents = wrapped_env.agents
            test_agents_observations = {}
            for agent in agents:
                # TODO If cont action space masking is implemented - Update
                test_agents_observations[agent] = {
                    "observation": np.random.rand(
                        *wrapped_env.observation_spaces[agent].shape
                    ),
                    "action_mask": np.random.randint(
                        2, size=wrapped_env.action_spaces[agent].shape
                    ),
                }
            # Parallel env_types
            if env_spec.env_type == EnvType.Parallel:
                dm_env_timestep = wrapped_env._convert_observations(
                    test_agents_observations,
                    dones={agent: False for agent in agents},
                )

                for agent in wrapped_env.agents:
                    np.testing.assert_array_equal(
                        test_agents_observations[agent].get("observation"),
                        dm_env_timestep[agent].observation,
                    )
                    np.testing.assert_array_equal(
                        test_agents_observations[agent].get("action_mask"),
                        dm_env_timestep[agent].legal_actions,
                    )
                    assert (
                        bool(dm_env_timestep[agent].terminal) is False
                    ), "Failed to set terminal."

            # Sequential env_types
            elif env_spec.env_type == EnvType.Sequential:
                for agent in agents:
                    dm_env_timestep = wrapped_env._convert_observation(
                        agent, test_agents_observations[agent], done=False
                    )

                    np.testing.assert_array_equal(
                        test_agents_observations[agent].get("observation"),
                        dm_env_timestep.observation,
                    )

                    np.testing.assert_array_equal(
                        test_agents_observations[agent].get("action_mask"),
                        dm_env_timestep.legal_actions,
                    )
                    assert (
                        bool(dm_env_timestep.terminal) is False
                    ), "Failed to set terminal."

    # Test we can take a action and it updates observations
    def test_step_0_valid_when_env_not_done(
        self, env_spec: EnvSpec, helpers: Helpers
    ) -> None:
        wrapped_env, _ = helpers.get_wrapped_env(env_spec)

        # Seed environment since we are sampling actions.
        # We need to seed env and action space.
        random_seed = 42
        wrapped_env.seed(random_seed)
        helpers.seed_action_space(wrapped_env, random_seed)

        #  Get agent names from env
        agents = wrapped_env.agents

        initial_dm_env_timestep = wrapped_env.reset()
        # Parallel env_types
        if env_spec.env_type == EnvType.Parallel:
            test_agents_actions = {
                agent: wrapped_env.action_spaces[agent].sample() for agent in agents
            }
            curr_dm_timestep = wrapped_env.step(test_agents_actions)

            for agent in wrapped_env.agents:
                assert not np.array_equal(
                    initial_dm_env_timestep.observation[agent].observation,
                    curr_dm_timestep.observation[agent].observation,
                ), "Failed to update observations."

        # Sequential env_types
        elif env_spec.env_type == EnvType.Sequential:
            for agent in agents:
                test_agent_actions = wrapped_env.action_spaces[agent].sample()
                curr_dm_timestep = wrapped_env.step(test_agent_actions)
                assert not np.array_equal(
                    initial_dm_env_timestep.observation.observation,
                    curr_dm_timestep.observation.observation,
                ), "Failed to update observations."

        assert (
            wrapped_env._reset_next_step is False
        ), "Failed to set _reset_next_step correctly."
        assert curr_dm_timestep.reward is not None, "Failed to set rewards."
        assert (
            curr_dm_timestep.step_type is dm_env.StepType.MID
        ), "Failed to update step type."

    # Test we only step in our env once.
    def test_step_1_valid_when_env_not_done(
        self, env_spec: EnvSpec, helpers: Helpers
    ) -> None:
        wrapped_env, _ = helpers.get_wrapped_env(env_spec)

        # Seed environment since we are sampling actions.
        # We need to seed env and action space.
        random_seed = 42
        wrapped_env.seed(random_seed)
        helpers.seed_action_space(wrapped_env, random_seed)

        #  Get agent names from env
        agents = wrapped_env.agents

        # Parallel env_types
        if env_spec.env_type == EnvType.Parallel:
            test_agents_actions = {
                agent: wrapped_env.action_spaces[agent].sample() for agent in agents
            }
            with patch.object(wrapped_env, "step") as parallel_step:
                parallel_step.return_value = None, None, None, None
                _ = wrapped_env.step(test_agents_actions)
                parallel_step.assert_called_once_with(test_agents_actions)

        # Sequential env_types
        elif env_spec.env_type == EnvType.Sequential:
            for agent in agents:
                with patch.object(wrapped_env, "step") as seq_step:
                    seq_step.return_value = None
                    test_agent_action = wrapped_env.action_spaces[agent].sample()
                    _ = wrapped_env.step(test_agent_action)
                    seq_step.assert_called_once_with(test_agent_action)

    # Test if all agents are done, env is set to done
    def test_step_2_invalid_when_env_done(
        self, env_spec: EnvSpec, helpers: Helpers, monkeypatch: MonkeyPatch
    ) -> None:
        wrapped_env, _ = helpers.get_wrapped_env(env_spec)

        # Seed environment since we are sampling actions.
        # We need to seed env and action space.
        random_seed = 42
        wrapped_env.seed(random_seed)
        helpers.seed_action_space(wrapped_env, random_seed)

        #  Get agent names from env
        _ = wrapped_env.reset()
        agents = wrapped_env.agents

        # Parallel env_types
        if env_spec.env_type == EnvType.Parallel:
            test_agents_actions = {
                agent: wrapped_env.action_spaces[agent].sample() for agent in agents
            }

            monkeypatch.setattr(wrapped_env, "env_done", helpers.mock_done)

            curr_dm_timestep = wrapped_env.step(test_agents_actions)

            helpers.assert_env_reset(wrapped_env, curr_dm_timestep, env_spec)

        # Sequential env_types
        # TODO (Kale-ab): Make this part below less reliant on PZ.
        elif env_spec.env_type == EnvType.Sequential:
            n_agents = wrapped_env.num_agents

            # Mock functions to act like PZ environment is done
            def mock_environment_last() -> Any:
                observe = wrapped_env.observation_spaces[agent].sample()
                reward = 0.0
                done = True
                info: Dict = {}
                return observe, reward, done, info

            def mock_step(action: types.Action) -> None:
                return

            # Mocks certain functions - if functions don't exist, error is not thrown.
            monkeypatch.setattr(
                wrapped_env._environment, "last", mock_environment_last, raising=False
            )
            monkeypatch.setattr(
                wrapped_env._environment, "step", mock_step, raising=False
            )

            for index, (agent) in enumerate(wrapped_env.agent_iter(n_agents)):
                test_agent_actions = wrapped_env.action_spaces[agent].sample()

                # Mock whole env being done when you reach final agent
                if index == n_agents - 1:
                    monkeypatch.setattr(
                        wrapped_env,
                        "env_done",
                        helpers.mock_done,
                    )

                # Mock update has occurred in step
                monkeypatch.setattr(
                    wrapped_env._environment, "_has_updated", True, raising=False
                )

                curr_dm_timestep = wrapped_env.step(test_agent_actions)

                # Check each agent is on last step
                assert (
                    curr_dm_timestep.step_type is dm_env.StepType.LAST
                ), "Failed to update step type."

            helpers.assert_env_reset(wrapped_env, curr_dm_timestep, env_spec)

        assert (
            wrapped_env._reset_next_step is True
        ), "Failed to set _reset_next_step correctly."
        assert (
            curr_dm_timestep.step_type is dm_env.StepType.LAST
        ), "Failed to update step type."<|MERGE_RESOLUTION|>--- conflicted
+++ resolved
@@ -45,14 +45,9 @@
     [
         EnvSpec("pettingzoo.mpe.simple_spread_v2", EnvType.Parallel),
         EnvSpec("pettingzoo.mpe.simple_spread_v2", EnvType.Sequential),
-<<<<<<< HEAD
-        EnvSpec("pettingzoo.sisl.multiwalker_v6", EnvType.Parallel),
-        EnvSpec("pettingzoo.sisl.multiwalker_v6", EnvType.Sequential),
-        EnvSpec("flatland", EnvType.Parallel, EnvSource.Flatland),
-=======
         EnvSpec("pettingzoo.sisl.multiwalker_v7", EnvType.Parallel),
         EnvSpec("pettingzoo.sisl.multiwalker_v7", EnvType.Sequential),
->>>>>>> 142e457d
+        EnvSpec("flatland", EnvType.Parallel, EnvSource.Flatland),
     ],
 )
 class TestEnvWrapper:
