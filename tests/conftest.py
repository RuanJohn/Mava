--- conflicted
+++ resolved
@@ -87,27 +87,6 @@
 
     # Return an env - currently Pettingzoo envs.
     @staticmethod
-<<<<<<< HEAD
-    def get_env(env_spec: EnvSpec) -> Tuple[Union[AECEnv, ParallelEnv], int]:
-        env, num_agents = None, None
-        if env_spec.env_name == NPZ_EnvName.FLATLAND:
-            env = RailEnv(**flatland_env_config)
-            # flatland does not specify action and observation spaces
-            # we'll specify dummy spaces here
-            env.action_spaces = {"": None}
-            env.observation_spaces = {"": None}
-        elif env_spec.env_type == EnvType.Parallel:
-            mod = importlib.import_module(env_spec.env_name)
-            env = mod.parallel_env()  # type: ignore
-        elif env_spec.env_type == EnvType.Sequential:
-            mod = importlib.import_module(env_spec.env_name)
-            env = mod.env()  # type: ignore
-        else:
-            raise Exception("Env_spec is not valid.")
-        env.reset()  # type: ignore
-        num_agents = len(env.agents)  # type: ignore
-        return env, num_agents
-=======
     def get_env(env_spec: EnvSpec) -> Union[AECEnv, ParallelEnv]:
         env = None
         if env_spec.env_source == EnvSource.PettingZoo:
@@ -116,11 +95,16 @@
                 env = mod.parallel_env()  # type: ignore
             elif env_spec.env_type == EnvType.Sequential:
                 env = mod.env()  # type: ignore
+        elif env_spec.env_source == EnvSource.Flatland:
+            env = RailEnv(**flatland_env_config)
+            # flatland does not explicitly define an observation and action space.
+            # We use a dummy
+            env.observation_space = None
+            env.action_space = None
         else:
             raise Exception("Env_spec is not valid.")
         env.reset()  # type: ignore
         return env
->>>>>>> 9b2eefdf
 
     # Returns a wrapper function.
     @staticmethod
@@ -128,20 +112,13 @@
         env_spec: EnvSpec,
     ) -> dm_env.Environment:
         wrapper = None
-<<<<<<< HEAD
-        if env_spec.env_name in npz_env_wrappers.keys():
-            wrapper = npz_env_wrappers[env_spec.env_name]
-        elif env_spec.env_type == EnvType.Parallel:
-            wrapper = PettingZooParallelEnvWrapper
-        elif env_spec.env_type == EnvType.Sequential:
-            wrapper = PettingZooAECEnvWrapper
-=======
         if env_spec.env_source == EnvSource.PettingZoo:
             if env_spec.env_type == EnvType.Parallel:
                 wrapper = PettingZooParallelEnvWrapper
             elif env_spec.env_type == EnvType.Sequential:
                 wrapper = PettingZooAECEnvWrapper
->>>>>>> 9b2eefdf
+        elif env_spec.env_source == EnvSource.Flatland:
+            wrapper = ParallelEnv
         else:
             raise Exception("Env_spec is not valid.")
         return wrapper
