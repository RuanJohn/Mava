--- conflicted
+++ resolved
@@ -309,10 +309,6 @@
     assert mock_builder.store.priority_fns
     assert uniform_priority.name() == "adder_priority"
     assert issubclass(
-<<<<<<< HEAD
-        uniform_priority.__init__.__annotations__["config"], AdderPriorityConfig  # type: ignore
-=======
         uniform_priority.__init__.__annotations__["config"], SimpleNamespace  # type: ignore
->>>>>>> eca7b2bf
     )
     assert all(mock_builder.store.priority_fns) == 1