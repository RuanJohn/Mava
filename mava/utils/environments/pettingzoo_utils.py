--- conflicted
+++ resolved
@@ -16,11 +16,7 @@
 """Pettingzoo environment factory."""
 
 import importlib
-<<<<<<< HEAD
-from typing import Any, Dict, List, Optional, Tuple, Union
-=======
-from typing import Any, List, Optional
->>>>>>> d1f3677b
+from typing import Any, Dict, List, Optional, Tuple
 
 import dm_env
 import numpy as np
