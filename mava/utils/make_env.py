--- conflicted
+++ resolved
@@ -38,18 +38,6 @@
 }
 
 
-<<<<<<< HEAD
-def add_optional_wrappers(
-    env: Environment, config: Dict, add_global_state: bool = False
-) -> Environment:
-    # Add the global state to observation.
-    if add_global_state:
-        env = GlobalStateWrapper(env)
-
-    # Add agent id to observation.
-    if config["system"]["add_agent_id"]:
-        env = AgentIDWrapper(env, has_global_state=add_global_state)
-=======
 def add_optional_wrappers(env: Environment, config: DictConfig) -> Environment:
     # Add the global state to observation.
     if config.system.add_global_state:
@@ -58,18 +46,11 @@
     # Add agent id to observation.
     if config.system.add_agent_id:
         env = AgentIDWrapper(env, config.system.add_global_state)
->>>>>>> 86f1aca0
 
     return env
 
 
-<<<<<<< HEAD
-def make_jumanji_env(
-    env_name: str, config: Dict, add_global_state: bool = False
-) -> Tuple[Environment, Environment]:
-=======
 def make_jumanji_env(env_name: str, config: DictConfig) -> Tuple[Environment, Environment]:
->>>>>>> 86f1aca0
     """
     Create a Jumanji environments for training and evaluation.
 
@@ -91,8 +72,8 @@
     eval_env = jumanji.make(env_name, generator=generator)
     eval_env = wrapper(eval_env)
 
-    env = add_optional_wrappers(env, config, add_global_state)
-    eval_env = add_optional_wrappers(eval_env, config, add_global_state)
+    env = add_optional_wrappers(env, config)
+    eval_env = add_optional_wrappers(eval_env, config)
 
     env = AutoResetWrapper(env)
     env = LogWrapper(env)
@@ -100,13 +81,7 @@
     return env, eval_env
 
 
-<<<<<<< HEAD
-def make_jaxmarl_env(
-    env_name: str, config: Dict, add_global_state: bool = False
-) -> Tuple[Environment, Environment]:
-=======
 def make_jaxmarl_env(env_name: str, config: DictConfig) -> Tuple[Environment, Environment]:
->>>>>>> 86f1aca0
     """
      Create a JAXMARL environment.
 
@@ -126,15 +101,10 @@
     env = JaxMarlWrapper(jaxmarl.make(env_name, **kwargs), config.system.add_global_state)
     eval_env = JaxMarlWrapper(jaxmarl.make(env_name, **kwargs), config.system.add_global_state)
 
-<<<<<<< HEAD
-    env = add_optional_wrappers(env, config, add_global_state)
-    eval_env = add_optional_wrappers(eval_env, config, add_global_state)
-=======
     # Add optional wrappers.
     if config.system.add_agent_id:
         env = AgentIDWrapper(env, config.system.add_global_state)
         eval_env = AgentIDWrapper(eval_env, config.system.add_global_state)
->>>>>>> 86f1aca0
 
     env = AutoResetWrapper(env)
     env = LogWrapper(env)
@@ -142,11 +112,7 @@
     return env, eval_env
 
 
-<<<<<<< HEAD
-def make(config: Dict, add_global_state: bool = False) -> Tuple[Environment, Environment]:
-=======
 def make(config: DictConfig) -> Tuple[Environment, Environment]:
->>>>>>> 86f1aca0
     """
     Create environments for training and evaluation..
 
@@ -159,8 +125,8 @@
     env_name = config.env.env_name
 
     if env_name in _jumanji_registry:
-        return make_jumanji_env(env_name, config, add_global_state)
+        return make_jumanji_env(env_name, config)
     elif env_name in jaxmarl.registered_envs:
-        return make_jaxmarl_env(env_name, config, add_global_state)
+        return make_jaxmarl_env(env_name, config)
     else:
         raise ValueError(f"{env_name} is not a supported environment.")