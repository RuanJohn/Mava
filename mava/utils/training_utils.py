--- conflicted
+++ resolved
@@ -1,9 +1,5 @@
 import os
-<<<<<<< HEAD
-from typing import Any, Callable, Dict, Iterable, Optional, Sequence
-=======
-from typing import Any, Dict, Iterable, List, Sequence, Tuple, Union
->>>>>>> 57ae3c85
+from typing import Any, Callable, Dict, Iterable, List, Optional, Sequence, Tuple, Union
 
 import sonnet as snt
 import tensorflow as tf
