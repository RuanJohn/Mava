--- conflicted
+++ resolved
@@ -87,13 +87,10 @@
         self._states: Dict[str, Any] = {}
         self._messages: Dict[str, Any] = {}
 
-<<<<<<< HEAD
-    @tf.function
-=======
         self._evaluator = evaluator
         self._interval = interval
 
->>>>>>> 52cd450c
+    @tf.function
     def _policy(
         self,
         agent: str,
