# python3
# Copyright 2021 InstaDeep Ltd. All rights reserved.
#
# Licensed under the Apache License, Version 2.0 (the "License");
# you may not use this file except in compliance with the License.
# You may obtain a copy of the License at
#
#     http://www.apache.org/licenses/LICENSE-2.0
#
# Unless required by applicable law or agreed to in writing, software
# distributed under the License is distributed on an "AS IS" BASIS,
# WITHOUT WARRANTIES OR CONDITIONS OF ANY KIND, either express or implied.
# See the License for the specific language governing permissions and
# limitations under the License.

"""MADDPG scaled system implementation."""

import functools
<<<<<<< HEAD
=======
from enum import unique
>>>>>>> 1a258f0c
from typing import Any, Callable, Dict, List, Optional, Tuple, Type, Union

import acme
import dm_env
import launchpad as lp
import numpy as np
import reverb
import sonnet as snt
from acme import specs as acme_specs
from acme.tf import utils as tf2_utils
from acme.utils import loggers
<<<<<<< HEAD
=======
from dm_env import specs
>>>>>>> 1a258f0c

import mava
from mava import core
from mava import specs as mava_specs
from mava.components.tf.architectures import DecentralisedQValueActorCritic
from mava.environment_loop import ParallelEnvironmentLoop
from mava.systems.tf import executors
from mava.systems.tf.maddpg import builder, training
<<<<<<< HEAD
from mava.systems.tf.maddpg.execution import MADDPGFeedForwardExecutor
=======
from mava.systems.tf.maddpg.execution import (
    MADDPGFeedForwardExecutor,
    sample_new_agent_keys,
)
>>>>>>> 1a258f0c
from mava.systems.tf.variable_sources import VariableSource as MavaVariableSource
from mava.utils.loggers import MavaLogger, logger_utils
from mava.utils.sort_utils import sort_str_num
from mava.wrappers import DetailedPerAgentStatistics

Array = specs.Array


class MADDPG:
    """MADDPG system."""

    def __init__(
        self,
        environment_factory: Callable[[bool], dm_env.Environment],
        network_factory: Callable[[acme_specs.BoundedArray], Dict[str, snt.Module]],
        logger_factory: Callable[[str], MavaLogger] = None,
        architecture: Type[
            DecentralisedQValueActorCritic
        ] = DecentralisedQValueActorCritic,
        trainer_fn: Union[
            Type[training.MADDPGBaseTrainer],
            Type[training.MADDPGBaseRecurrentTrainer],
        ] = training.MADDPGDecentralisedTrainer,
        executor_fn: Type[core.Executor] = MADDPGFeedForwardExecutor,
        num_executors: int = 1,
<<<<<<< HEAD
        num_trainers: int = 1,
        trainer_net_config: Dict[str, List] = {},
        shared_weights: bool = True,
        agent_net_keys: Dict[str, str] = {},
=======
        trainer_networks: Dict[str, List] = {},
        executor_samples: List = [],
        shared_weights: bool = True,
>>>>>>> 1a258f0c
        environment_spec: mava_specs.MAEnvironmentSpec = None,
        discount: float = 0.99,
        batch_size: int = 256,
        prefetch_size: int = 4,
        target_averaging: bool = False,
        target_update_period: int = 100,
        target_update_rate: Optional[float] = None,
        executor_variable_update_period: int = 1000,
        min_replay_size: int = 1000,
        max_replay_size: int = 1000000,
        samples_per_insert: Optional[float] = 32.0,
        policy_optimizer: Union[
            snt.Optimizer, Dict[str, snt.Optimizer]
        ] = snt.optimizers.Adam(learning_rate=1e-4),
        critic_optimizer: snt.Optimizer = snt.optimizers.Adam(learning_rate=1e-4),
        n_step: int = 5,
        sequence_length: int = 20,
        period: int = 20,
        bootstrap_n: int = 10,
        sigma: float = 0.3,
        max_gradient_norm: float = None,
        # max_executor_steps: int = None,
        checkpoint: bool = True,
        checkpoint_subpath: str = "~/mava/",
        logger_config: Dict = {},
        train_loop_fn: Callable = ParallelEnvironmentLoop,
        eval_loop_fn: Callable = ParallelEnvironmentLoop,
        train_loop_fn_kwargs: Dict = {},
        eval_loop_fn_kwargs: Dict = {},
        connection_spec: Callable[[Dict[str, List[str]]], Dict[str, List[str]]] = None,
    ):
        """Initialise the system
        Args:
            environment_factory (Callable[[bool], dm_env.Environment]): function to
                instantiate an environment.
            network_factory (Callable[[acme_specs.BoundedArray],
                Dict[str, snt.Module]]): function to instantiate system networks.
            logger_factory (Callable[[str], MavaLogger], optional): function to
                instantiate a system logger. Defaults to None.
            architecture (Type[ DecentralisedQValueActorCritic ], optional):
                system architecture, e.g. decentralised or centralised. Defaults to
                DecentralisedQValueActorCritic.
            trainer_fn (Union[ Type[training.MADDPGBaseTrainer],
                Type[training.MADDPGBaseRecurrentTrainer], ], optional): training type
                associated with executor and architecture, e.g. centralised training.
                Defaults to training.MADDPGDecentralisedTrainer.
            executor_fn (Type[core.Executor], optional): executor type, e.g.
                feedforward or recurrent. Defaults to MADDPGFeedForwardExecutor.
            num_executors (int, optional): number of executor processes to run in
                parallel. Defaults to 1.
            num_caches (int, optional): number of trainer node caches. Defaults to 0.
            environment_spec (mava_specs.MAEnvironmentSpec, optional): description of
                the action, observation spaces etc. for each agent in the system.
                Defaults to None.
            shared_weights (bool, optional): whether agents should share weights or not.
                When agent_net_keys are provided the value of shared_weights is ignored.
                Defaults to True.
            agent_net_keys: (dict, optional): specifies what network each agent uses.
                Defaults to {}.
            discount (float, optional): discount factor to use for TD updates. Defaults
                to 0.99.
            batch_size (int, optional): sample batch size for updates. Defaults to 256.
            prefetch_size (int, optional): size to prefetch from replay. Defaults to 4.
            target_averaging (bool, optional): whether to use polyak averaging for
                target network updates. Defaults to False.
            target_update_period (int, optional): number of steps before target
                networks are updated. Defaults to 100.
            target_update_rate (Optional[float], optional): update rate when using
                averaging. Defaults toNone.
            executor_variable_update_period (int, optional): number of steps before
                updating executor variables from the variable source. Defaults to 1000.
            min_replay_size (int, optional): minimum replay size before updating.
                Defaults to 1000.
            max_replay_size (int, optional): maximum replay size. Defaults to 1000000.
            samples_per_insert (Optional[float], optional): number of samples to take
                from replay for every insert that is made. Defaults to 32.0.
            policy_optimizer (Union[ snt.Optimizer, Dict[str, snt.Optimizer] ],
                optional): optimizer(s) for updating policy networks. Defaults to
                snt.optimizers.Adam(learning_rate=1e-4).
            critic_optimizer (snt.Optimizer, optional): optimizer for updating critic
                networks. Defaults to snt.optimizers.Adam(learning_rate=1e-4).
            n_step (int, optional): number of steps to include prior to boostrapping.
                Defaults to 5.
            sequence_length (int, optional): recurrent sequence rollout length. Defaults
                to 20.
            period (int, optional): Consecutive starting points for overlapping
                rollouts across a sequence. Defaults to 20.
            bootstrap_n (int, optional): Used to determine the spacing between
                q_value/value estimation for bootstrapping. Should be less
                than sequence_length.
            sigma (float, optional): Gaussian sigma parameter. Defaults to 0.3.
            max_gradient_norm (float, optional): maximum allowed norm for gradients
                before clipping is applied. Defaults to None.
            max_executor_steps (int, optional): maximum number of steps and executor
                can in an episode. Defaults to None.
            checkpoint (bool, optional): whether to checkpoint models. Defaults to
                False.
            checkpoint_subpath (str, optional): subdirectory specifying where to store
                checkpoints. Defaults to "~/mava/".
            logger_config (Dict, optional): additional configuration settings for the
                logger factory. Defaults to {}.
            train_loop_fn (Callable, optional): function to instantiate a train loop.
                Defaults to ParallelEnvironmentLoop.
            eval_loop_fn (Callable, optional): function to instantiate an evaluation
                loop. Defaults to ParallelEnvironmentLoop.
            train_loop_fn_kwargs (Dict, optional): possible keyword arguments to send
                to the training loop. Defaults to {}.
            eval_loop_fn_kwargs (Dict, optional): possible keyword arguments to send to
                the evaluation loop. Defaults to {}.
            connection_spec (Callable[[Dict[str, List[str]]], Dict[str, List[str]]],
                optional): network topology specification for networked system
        """

        if not environment_spec:
            environment_spec = mava_specs.MAEnvironmentSpec(
                environment_factory(evaluation=False)  # type: ignore
            )

        # set default logger if no logger provided
        if not logger_factory:
            logger_factory = functools.partial(
                logger_utils.make_logger,
                directory="~/mava",
                to_terminal=True,
                time_delta=10,
            )

        # Setup agent networks and executor sampler
        agents = sort_str_num(environment_spec.get_agent_ids())
        self._executor_samples = executor_samples
        if not executor_samples:
            # if no executor samples provided, use shared_weights to determine setup
            self._agent_net_keys = {
                agent: agent.split("_")[0] if shared_weights else agent
                for agent in agents
            }
            self._executor_samples = [list(self._agent_net_keys.values())]
        else:
            # if executor samples provided, use executor_samples to determine setup
            _, self._agent_net_keys = sample_new_agent_keys(
                agents, self._executor_samples
            )

        # Check that the environment and agent_net_keys has the same amount of agents
        sample_length = len(self._executor_samples[0])
        assert len(environment_spec.get_agent_ids()) == len(self._agent_net_keys.keys())

        # Check if the samples are of the same length and that they perfectly fit into the total number of agents
        assert len(self._agent_net_keys.keys()) % sample_length == 0
        for i in range(1, len(self._executor_samples)):
            assert len(self._executor_samples[i]) == sample_length

        # Get all the unique agent network keys
        all_samples = []
        for sample in self._executor_samples:
            all_samples.extend(sample)
        all_unique_net_keys = set(all_samples)

        # Setup trainer_networks
        if not trainer_networks:
            self._trainer_networks = {"trainer_0": list(all_unique_net_keys)}
        else:
            self._trainer_networks = trainer_networks

        # Get all the unique trainer network keys
        all_trainer_net_keys = []
        for trainer_nets in self._trainer_networks.values():
            all_trainer_net_keys.extend(trainer_nets)
        unique_trainer_net_keys = set(all_trainer_net_keys)

        # Check that all agent_net_keys are in trainer_networks
        assert all_unique_net_keys == unique_trainer_net_keys

        # Setup specs for each network
        self._net_spec_keys = {}
        unique_net_keys = sort_str_num(list(set(all_unique_net_keys)))
        for i in range(len(unique_net_keys)):
            self._net_spec_keys[unique_net_keys[i]] = agents[i % len(agents)]

        # Setup table_network_config
        table_network_config = {}
        for t_id in range(len(self._trainer_networks.keys())):
            most_matches = 0
            trainer_nets = self._trainer_networks[f"trainer_{t_id}"]
            for sample in self._executor_samples:
                matches = 0
                for entry in sample:
                    if entry in trainer_nets:
                        matches += 1
                if most_matches < matches:
                    matches = most_matches
                    table_network_config[f"trainer_{t_id}"] = sample

        # Setup trainer_net_config
        self._trainer_net_config = trainer_net_config

        if not trainer_net_config:
            if num_trainers > 1:
                raise ValueError(
                    "Warning: For more than one trainer the "
                    "trainer_net_config needs to be specified."
                )

            self._trainer_net_config["trainer_0"] = [
                net_key for net_key in set(self._agent_net_keys.values())
            ]

        self._architecture = architecture
        self._environment_factory = environment_factory
        self._network_factory = network_factory
        self._logger_factory = logger_factory
        self._environment_spec = environment_spec
        self._num_exectors = num_executors
<<<<<<< HEAD
        self._num_trainers = num_trainers
=======
>>>>>>> 1a258f0c
        self._checkpoint_subpath = checkpoint_subpath
        self._checkpoint = checkpoint
        self._logger_config = logger_config
        self._train_loop_fn = train_loop_fn
        self._train_loop_fn_kwargs = train_loop_fn_kwargs
        self._eval_loop_fn = eval_loop_fn
        self._eval_loop_fn_kwargs = eval_loop_fn_kwargs

        if connection_spec:
            self._connection_spec = connection_spec(  # type: ignore
                environment_spec.get_agents_by_type()
            )
        else:
            self._connection_spec = None  # type: ignore

        extra_specs = {}
        if issubclass(executor_fn, executors.RecurrentExecutor):
            extra_specs = self._get_extra_specs()

        # Used to store the agents network keys
        str_spec = Array((), dtype=np.dtype("U10"))
        agents = environment_spec.get_agent_ids()
        net_spec = {"network_keys": {agent: str_spec for agent in agents}}
        extra_specs.update(net_spec)

        self._builder = builder.MADDPGBuilder(
            builder.MADDPGConfig(
                environment_spec=environment_spec,
                agent_net_keys=self._agent_net_keys,
<<<<<<< HEAD
                num_trainers=num_trainers,
                num_executors=num_executors,
=======
                trainer_networks=self._trainer_networks,
                table_network_config=table_network_config,
                num_executors=num_executors,
                executor_samples=self._executor_samples,
>>>>>>> 1a258f0c
                discount=discount,
                batch_size=batch_size,
                prefetch_size=prefetch_size,
                target_averaging=target_averaging,
                target_update_period=target_update_period,
                target_update_rate=target_update_rate,
                executor_variable_update_period=executor_variable_update_period,
                min_replay_size=min_replay_size,
                max_replay_size=max_replay_size,
                samples_per_insert=samples_per_insert,
                n_step=n_step,
                sequence_length=sequence_length,
                period=period,
                bootstrap_n=bootstrap_n,
                sigma=sigma,
                max_gradient_norm=max_gradient_norm,
                checkpoint=checkpoint,
                policy_optimizer=policy_optimizer,
                critic_optimizer=critic_optimizer,
                checkpoint_subpath=checkpoint_subpath,
            ),
            trainer_fn=trainer_fn,
            executor_fn=executor_fn,
            extra_specs=extra_specs,
        )

    def _get_extra_specs(self) -> Any:
        """helper to establish specs for extra information
        Returns:
            Dict[str, Any]: dictionary containing extra specs
        """

        agents = self._environment_spec.get_agent_ids()
        core_state_specs = {}
        networks = self._network_factory(  # type: ignore
            environment_spec=self._environment_spec,
            agent_net_keys=self._agent_net_keys,
            net_spec_keys=self._net_spec_keys,
        )
        for agent in agents:
            # agent_type = agent.split("_")[0]
            agent_net_key = self._agent_net_keys[agent]
            core_state_specs[agent] = (
                tf2_utils.squeeze_batch_dim(
                    networks["policies"][agent_net_key].initial_state(1)
                ),
            )
        return {"core_states": core_state_specs}

    def replay(self) -> Any:
        """Step counter
        Args:
            checkpoint (bool): whether to checkpoint the counter.
        Returns:
            Any: step counter object.
        """
        return self._builder.make_replay_tables(self._environment_spec)

    def create_system(
        self,
    ) -> Tuple[DecentralisedQValueActorCritic, Dict[str, Dict[str, snt.Module]]]:
        """Initialise the system variables from the network factory."""
        # Create the networks to optimize (online)
        networks = self._network_factory(  # type: ignore
            environment_spec=self._environment_spec,
            agent_net_keys=self._agent_net_keys,
<<<<<<< HEAD
=======
            net_spec_keys=self._net_spec_keys,
>>>>>>> 1a258f0c
        )

        # Create system architecture with target networks.
        adder_env_spec = self._builder.convert_discrete_to_bounded(
            self._environment_spec
        )

        # architecture args
        architecture_config = {
            "environment_spec": adder_env_spec,
            "observation_networks": networks["observations"],
            "policy_networks": networks["policies"],
            "critic_networks": networks["critics"],
            "agent_net_keys": self._agent_net_keys,
            "net_spec_keys": self._net_spec_keys,
        }
<<<<<<< HEAD
        if self._connection_spec:
            architecture_config["network_spec"] = self._connection_spec
        system = self._architecture(**architecture_config)
        return system, system.create_system()

=======

        # TODO (dries): Can net_spec_keys and network_spec be used as
        # the same thing? Can we use use one of those two instead of both.

        if self._connection_spec:
            architecture_config["network_spec"] = self._connection_spec
        system = self._architecture(**architecture_config)
        return system, system.create_system()

>>>>>>> 1a258f0c
    def variable_server(self) -> MavaVariableSource:
        """Create the variable server."""
        # Create the system
        _, system_networks = self.create_system()
        return self._builder.make_variable_server(system_networks)

    def executor(
        self,
        executor_id: str,
        replay: reverb.Client,
        variable_source: acme.VariableSource,
    ) -> mava.ParallelEnvironmentLoop:
        """System executor
        Args:
            executor_id (str): id to identify the executor process for logging purposes.
            replay (reverb.Client): replay data table to push data to.
            variable_source (acme.VariableSource): variable server for updating
                network variables.
            counter (counting.Counter): step counter object.
        Returns:
            mava.ParallelEnvironmentLoop: environment-executor loop instance.
        """

        # Create the system
        system, _ = self.create_system()

        # behaviour policy networks (obs net + policy head)
        behaviour_policy_networks = system.create_behaviour_policy()

        # Create the executor.
        executor = self._builder.make_executor(
            # executor_id=executor_id,
            policy_networks=behaviour_policy_networks,
            adder=self._builder.make_adder(replay),
            variable_source=variable_source,
        )

        # TODO (Arnu): figure out why factory function are giving type errors
        # Create the environment.
        environment = self._environment_factory(evaluation=False)  # type: ignore

        # Create executor logger
        executor_logger_config = {}
        if self._logger_config and "executor" in self._logger_config:
            executor_logger_config = self._logger_config["executor"]
        exec_logger = self._logger_factory(  # type: ignore
            f"executor_{executor_id}", **executor_logger_config
        )

        # Create the loop to connect environment and executor.
        train_loop = self._train_loop_fn(
            environment,
            executor,
            logger=exec_logger,
            **self._train_loop_fn_kwargs,
        )

        train_loop = DetailedPerAgentStatistics(train_loop)

        return train_loop

    def evaluator(
        self,
        variable_source: acme.VariableSource,
        logger: loggers.Logger = None,
    ) -> Any:
        """System evaluator (an executor process not connected to a dataset)
        Args:
            variable_source (acme.VariableSource): variable server for updating
                network variables.
            counter (counting.Counter): step counter object.
            logger (loggers.Logger, optional): logger object. Defaults to None.
        Returns:
            Any: environment-executor evaluation loop instance for evaluating the
                performance of a system.
        """

        # Create the system
        system, _ = self.create_system()

        # behaviour policy networks (obs net + policy head)
        behaviour_policy_networks = system.create_behaviour_policy()

        # Create the agent.
        executor = self._builder.make_executor(
            # executor_id="evaluator",
            policy_networks=behaviour_policy_networks,
            variable_source=variable_source,
        )

        # Make the environment.
        environment = self._environment_factory(evaluation=True)  # type: ignore

        # Create logger and counter.
        evaluator_logger_config = {}
        if self._logger_config and "evaluator" in self._logger_config:
            evaluator_logger_config = self._logger_config["evaluator"]
        eval_logger = self._logger_factory(  # type: ignore
            "evaluator", **evaluator_logger_config
        )

        # Create the run loop and return it.
        # Create the loop to connect environment and executor.
        eval_loop = self._eval_loop_fn(
            environment,
            executor,
            logger=eval_logger,
            **self._eval_loop_fn_kwargs,
        )

        eval_loop = DetailedPerAgentStatistics(eval_loop)
        return eval_loop

    def trainer(
        self,
        trainer_id: str,
        replay: reverb.Client,
        variable_source: MavaVariableSource,
        # counter: counting.Counter,
    ) -> mava.core.Trainer:
        """System trainer
        Args:
            replay (reverb.Client): replay data table to pull data from.
            counter (counting.Counter): step counter object.
        Returns:
            mava.core.Trainer: system trainer.
        """

        # create logger
        trainer_logger_config = {}
        if self._logger_config and "trainer" in self._logger_config:
            trainer_logger_config = self._logger_config["trainer"]
        trainer_logger = self._logger_factory(  # type: ignore
            f"trainer_{trainer_id}", **trainer_logger_config
        )

        # Create the system
        _, system_networks = self.create_system()

<<<<<<< HEAD
        dataset = self._builder.make_dataset_iterator(replay)
=======
        dataset = self._builder.make_dataset_iterator(
            replay, f"{self._builder._config.replay_table_name}_{trainer_id}"
        )
>>>>>>> 1a258f0c

        return self._builder.make_trainer(
            # trainer_id=trainer_id,
            networks=system_networks,
<<<<<<< HEAD
            trainer_net_config=self._trainer_net_config[f"trainer_{trainer_id}"],
=======
            trainer_networks=self._trainer_networks[f"trainer_{trainer_id}"],
>>>>>>> 1a258f0c
            dataset=dataset,
            logger=trainer_logger,
            connection_spec=self._connection_spec,
            variable_source=variable_source,
        )

    def build(self, name: str = "maddpg") -> Any:
        """Build the distributed system as a graph program.
        Args:
            name (str, optional): system name. Defaults to "maddpg".
        Returns:
            Any: graph program for distributed system training.
        """
        program = lp.Program(name=name)

        with program.group("replay"):
            replay = program.add_node(lp.ReverbNode(self.replay))

        with program.group("variable_server"):
            variable_server = program.add_node(lp.CourierNode(self.variable_server))

        with program.group("trainer"):
            # Add executors which pull round-robin from our variable sources.
<<<<<<< HEAD
            for trainer_id in range(self._num_trainers):
=======
            for trainer_id in range(len(self._trainer_networks.keys())):
>>>>>>> 1a258f0c
                program.add_node(
                    lp.CourierNode(self.trainer, trainer_id, replay, variable_server)
                )

        with program.group("evaluator"):
            program.add_node(lp.CourierNode(self.evaluator, variable_server))

        with program.group("executor"):
            # Add executors which pull round-robin from our variable sources.
            for executor_id in range(self._num_exectors):
                program.add_node(
                    lp.CourierNode(self.executor, executor_id, replay, variable_server)
                )

        return program<|MERGE_RESOLUTION|>--- conflicted
+++ resolved
@@ -16,10 +16,7 @@
 """MADDPG scaled system implementation."""
 
 import functools
-<<<<<<< HEAD
-=======
 from enum import unique
->>>>>>> 1a258f0c
 from typing import Any, Callable, Dict, List, Optional, Tuple, Type, Union
 
 import acme
@@ -31,10 +28,7 @@
 from acme import specs as acme_specs
 from acme.tf import utils as tf2_utils
 from acme.utils import loggers
-<<<<<<< HEAD
-=======
 from dm_env import specs
->>>>>>> 1a258f0c
 
 import mava
 from mava import core
@@ -43,14 +37,10 @@
 from mava.environment_loop import ParallelEnvironmentLoop
 from mava.systems.tf import executors
 from mava.systems.tf.maddpg import builder, training
-<<<<<<< HEAD
-from mava.systems.tf.maddpg.execution import MADDPGFeedForwardExecutor
-=======
 from mava.systems.tf.maddpg.execution import (
     MADDPGFeedForwardExecutor,
     sample_new_agent_keys,
 )
->>>>>>> 1a258f0c
 from mava.systems.tf.variable_sources import VariableSource as MavaVariableSource
 from mava.utils.loggers import MavaLogger, logger_utils
 from mava.utils.sort_utils import sort_str_num
@@ -76,16 +66,9 @@
         ] = training.MADDPGDecentralisedTrainer,
         executor_fn: Type[core.Executor] = MADDPGFeedForwardExecutor,
         num_executors: int = 1,
-<<<<<<< HEAD
-        num_trainers: int = 1,
-        trainer_net_config: Dict[str, List] = {},
-        shared_weights: bool = True,
-        agent_net_keys: Dict[str, str] = {},
-=======
         trainer_networks: Dict[str, List] = {},
         executor_samples: List = [],
         shared_weights: bool = True,
->>>>>>> 1a258f0c
         environment_spec: mava_specs.MAEnvironmentSpec = None,
         discount: float = 0.99,
         batch_size: int = 256,
@@ -279,30 +262,12 @@
                     matches = most_matches
                     table_network_config[f"trainer_{t_id}"] = sample
 
-        # Setup trainer_net_config
-        self._trainer_net_config = trainer_net_config
-
-        if not trainer_net_config:
-            if num_trainers > 1:
-                raise ValueError(
-                    "Warning: For more than one trainer the "
-                    "trainer_net_config needs to be specified."
-                )
-
-            self._trainer_net_config["trainer_0"] = [
-                net_key for net_key in set(self._agent_net_keys.values())
-            ]
-
         self._architecture = architecture
         self._environment_factory = environment_factory
         self._network_factory = network_factory
         self._logger_factory = logger_factory
         self._environment_spec = environment_spec
         self._num_exectors = num_executors
-<<<<<<< HEAD
-        self._num_trainers = num_trainers
-=======
->>>>>>> 1a258f0c
         self._checkpoint_subpath = checkpoint_subpath
         self._checkpoint = checkpoint
         self._logger_config = logger_config
@@ -332,15 +297,10 @@
             builder.MADDPGConfig(
                 environment_spec=environment_spec,
                 agent_net_keys=self._agent_net_keys,
-<<<<<<< HEAD
-                num_trainers=num_trainers,
-                num_executors=num_executors,
-=======
                 trainer_networks=self._trainer_networks,
                 table_network_config=table_network_config,
                 num_executors=num_executors,
                 executor_samples=self._executor_samples,
->>>>>>> 1a258f0c
                 discount=discount,
                 batch_size=batch_size,
                 prefetch_size=prefetch_size,
@@ -407,10 +367,7 @@
         networks = self._network_factory(  # type: ignore
             environment_spec=self._environment_spec,
             agent_net_keys=self._agent_net_keys,
-<<<<<<< HEAD
-=======
             net_spec_keys=self._net_spec_keys,
->>>>>>> 1a258f0c
         )
 
         # Create system architecture with target networks.
@@ -427,23 +384,15 @@
             "agent_net_keys": self._agent_net_keys,
             "net_spec_keys": self._net_spec_keys,
         }
-<<<<<<< HEAD
+
+        # TODO (dries): Can net_spec_keys and network_spec be used as
+        # the same thing? Can we use use one of those two instead of both.
+
         if self._connection_spec:
             architecture_config["network_spec"] = self._connection_spec
         system = self._architecture(**architecture_config)
         return system, system.create_system()
 
-=======
-
-        # TODO (dries): Can net_spec_keys and network_spec be used as
-        # the same thing? Can we use use one of those two instead of both.
-
-        if self._connection_spec:
-            architecture_config["network_spec"] = self._connection_spec
-        system = self._architecture(**architecture_config)
-        return system, system.create_system()
-
->>>>>>> 1a258f0c
     def variable_server(self) -> MavaVariableSource:
         """Create the variable server."""
         # Create the system
@@ -583,22 +532,14 @@
         # Create the system
         _, system_networks = self.create_system()
 
-<<<<<<< HEAD
-        dataset = self._builder.make_dataset_iterator(replay)
-=======
         dataset = self._builder.make_dataset_iterator(
             replay, f"{self._builder._config.replay_table_name}_{trainer_id}"
         )
->>>>>>> 1a258f0c
 
         return self._builder.make_trainer(
             # trainer_id=trainer_id,
             networks=system_networks,
-<<<<<<< HEAD
-            trainer_net_config=self._trainer_net_config[f"trainer_{trainer_id}"],
-=======
             trainer_networks=self._trainer_networks[f"trainer_{trainer_id}"],
->>>>>>> 1a258f0c
             dataset=dataset,
             logger=trainer_logger,
             connection_spec=self._connection_spec,
@@ -622,11 +563,7 @@
 
         with program.group("trainer"):
             # Add executors which pull round-robin from our variable sources.
-<<<<<<< HEAD
-            for trainer_id in range(self._num_trainers):
-=======
             for trainer_id in range(len(self._trainer_networks.keys())):
->>>>>>> 1a258f0c
                 program.add_node(
                     lp.CourierNode(self.trainer, trainer_id, replay, variable_server)
                 )
