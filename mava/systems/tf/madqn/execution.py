--- conflicted
+++ resolved
@@ -15,12 +15,8 @@
 
 
 """Executor implementations for MADQN."""
-<<<<<<< HEAD
-
-from typing import Dict, Optional
-=======
+
 from typing import Any, Dict, Optional
->>>>>>> 1790b981
 
 import dm_env
 import sonnet as snt
