# Copyright 2022 InstaDeep Ltd. All rights reserved.
#
# Licensed under the Apache License, Version 2.0 (the "License");
# you may not use this file except in compliance with the License.
# You may obtain a copy of the License at
#
#     http://www.apache.org/licenses/LICENSE-2.0
#
# Unless required by applicable law or agreed to in writing, software
# distributed under the License is distributed on an "AS IS" BASIS,
# WITHOUT WARRANTIES OR CONDITIONS OF ANY KIND, either express or implied.
# See the License for the specific language governing permissions and
# limitations under the License.

import copy
import time
from typing import Any, Dict, Tuple

import chex
import hydra
import jax
import jax.numpy as jnp
import optax
from colorama import Fore, Style
from flax import jax_utils
from flax.core.frozen_dict import FrozenDict
from jumanji.env import Environment
from omegaconf import DictConfig, OmegaConf
from optax._src.base import OptState
from rich.pretty import pprint

from mava import networks
from mava.evaluator import evaluator_setup
from mava.logger import logger_setup
from mava.networks import RecurrentActor as Actor
from mava.networks import ScannedRNN
from mava.types import (
    ExperimentOutput,
    HiddenStates,
    LearnerFn,
    OptStates,
    Params,
    RecActorApply,
    RecCriticApply,
    RNNLearnerState,
<<<<<<< HEAD
    RNNObservation,
    RNNPPOTransition,
=======
>>>>>>> b7a924a0
)
from mava.utils.checkpointing import Checkpointer
from mava.utils.make_env import make


def get_learner_fn(
    env: Environment,
    apply_fns: Tuple[RecActorApply, RecCriticApply],
    update_fns: Tuple[optax.TransformUpdateFn, optax.TransformUpdateFn],
    config: DictConfig,
) -> LearnerFn[RNNLearnerState]:
    """Get the learner function."""

    actor_apply_fn, critic_apply_fn = apply_fns
    actor_update_fn, critic_update_fn = update_fns

    def _update_step(learner_state: RNNLearnerState, _: Any) -> Tuple[RNNLearnerState, Tuple]:
        """A single update of the network.

        This function steps the environment and records the trajectory batch for
        training. It then calculates advantages and targets based on the recorded
        trajectory and updates the actor and critic networks based on the calculated
        losses.

        Args:
            learner_state (NamedTuple):
                - params (Params): The current model parameters.
                - opt_states (OptStates): The current optimizer states.
                - rng (PRNGKey): The random number generator state.
                - env_state (State): The environment state.
                - last_timestep (TimeStep): The last timestep in the current trajectory.
                - dones (bool): Whether the last timestep was a terminal state.
                - hstates (HiddenStates): The current hidden states of the RNN.
            _ (Any): The current metrics info.
        """

        def _env_step(
            learner_state: RNNLearnerState, _: Any
        ) -> Tuple[RNNLearnerState, RNNPPOTransition]:
            """Step the environment."""
            (
                params,
                opt_states,
                rng,
                env_state,
                last_timestep,
                last_done,
                hstates,
            ) = learner_state

            rng, policy_rng = jax.random.split(rng)

            # Add a batch dimension to the observation.
            batched_observation = jax.tree_util.tree_map(
                lambda x: x[jnp.newaxis, :], last_timestep.observation
            )
            ac_in = (
                batched_observation,
                last_done[:, 0][jnp.newaxis, :],
            )

            # Run the network.
            policy_hidden_state, actor_policy = actor_apply_fn(
                params.actor_params, hstates.policy_hidden_state, ac_in
            )
            critic_hidden_state, value = critic_apply_fn(
                params.critic_params, hstates.critic_hidden_state, ac_in
            )

            # Sample action from the policy and squeeze out the batch dimension.
            action = actor_policy.sample(seed=policy_rng)
            log_prob = actor_policy.log_prob(action)
            value, action, log_prob = (
                value.squeeze(0),
                action.squeeze(0),
                log_prob.squeeze(0),
            )

            # Step the environment.
            env_state, timestep = jax.vmap(env.step, in_axes=(0, 0))(env_state, action)

            # log episode return and length
            done = jax.tree_util.tree_map(
                lambda x: jnp.repeat(x, config.system.num_agents).reshape(config.arch.num_envs, -1),
                timestep.last(),
            )
            info = {
                "episode_return": env_state.episode_return_info,
                "episode_length": env_state.episode_length_info,
            }

            transition = RNNPPOTransition(
                done,
                action,
                value,
                timestep.reward,
                log_prob,
                last_timestep.observation,
                policy_hidden_state,
                critic_hidden_state,
                info,
            )

            hstates = HiddenStates(policy_hidden_state, critic_hidden_state)
            learner_state = RNNLearnerState(
                params, opt_states, rng, env_state, timestep, done, hstates
            )
            return learner_state, transition

        # INITIALISE RNN STATE
        initial_hstates = learner_state.hstates

        # STEP ENVIRONMENT FOR ROLLOUT LENGTH
        learner_state, traj_batch = jax.lax.scan(
            _env_step, learner_state, None, config.system.rollout_length
        )

        # CALCULATE ADVANTAGE
        (
            params,
            opt_states,
            rng,
            env_state,
            last_timestep,
            last_done,
            hstates,
        ) = learner_state

        # Add a batch dimension to the observation.
        batched_last_observation = jax.tree_util.tree_map(
            lambda x: x[jnp.newaxis, :], last_timestep.observation
        )
        ac_in = (
            batched_last_observation,
            last_done[:, 0][jnp.newaxis, :],
        )

        # Run the network.
        _, last_val = critic_apply_fn(params.critic_params, hstates.critic_hidden_state, ac_in)
        # Squeeze out the batch dimension and mask out the value of terminal states.
        last_val = last_val.squeeze(0)
        last_val = jnp.where(last_done, jnp.zeros_like(last_val), last_val)

        def _calculate_gae(
            traj_batch: RNNPPOTransition, last_val: chex.Array
        ) -> Tuple[chex.Array, chex.Array]:
            """Calculate the GAE."""

            def _get_advantages(gae_and_next_value: Tuple, transition: RNNPPOTransition) -> Tuple:
                """Calculate the GAE for a single transition."""
                gae, next_value = gae_and_next_value
                done, value, reward = (
                    transition.done,
                    transition.value,
                    transition.reward,
                )
                gamma = config.system.gamma
                delta = reward + gamma * next_value * (1 - done) - value
                gae = delta + gamma * config.system.gae_lambda * (1 - done) * gae
                return (gae, value), gae

            _, advantages = jax.lax.scan(
                _get_advantages,
                (jnp.zeros_like(last_val), last_val),
                traj_batch,
                reverse=True,
                unroll=16,
            )
            return advantages, advantages + traj_batch.value

        advantages, targets = _calculate_gae(traj_batch, last_val)

        def _update_epoch(update_state: Tuple, _: Any) -> Tuple:
            """Update the network for a single epoch."""

            def _update_minibatch(train_state: Tuple, batch_info: Tuple) -> Tuple:
                """Update the network for a single minibatch."""

                params, opt_states = train_state
                (
                    traj_batch,
                    advantages,
                    targets,
                ) = batch_info

                def _actor_loss_fn(
                    actor_params: FrozenDict,
                    actor_opt_state: OptState,
                    traj_batch: RNNPPOTransition,
                    gae: chex.Array,
                ) -> Tuple:
                    """Calculate the actor loss."""
                    # RERUN NETWORK

                    obs_and_done = (traj_batch.obs, traj_batch.done[:, :, 0])
                    _, actor_policy = actor_apply_fn(
                        actor_params, traj_batch.policy_hidden_state[0], obs_and_done
                    )
                    log_prob = actor_policy.log_prob(traj_batch.action)

                    ratio = jnp.exp(log_prob - traj_batch.log_prob)
                    gae = (gae - gae.mean()) / (gae.std() + 1e-8)
                    loss_actor1 = ratio * gae
                    loss_actor2 = (
                        jnp.clip(
                            ratio,
                            1.0 - config.system.clip_eps,
                            1.0 + config.system.clip_eps,
                        )
                        * gae
                    )
                    loss_actor = -jnp.minimum(loss_actor1, loss_actor2)
                    loss_actor = loss_actor.mean()
                    entropy = actor_policy.entropy().mean()

                    total_loss = loss_actor - config.system.ent_coef * entropy
                    return total_loss, (loss_actor, entropy)

                def _critic_loss_fn(
                    critic_params: FrozenDict,
                    critic_opt_state: OptState,
                    traj_batch: RNNPPOTransition,
                    targets: chex.Array,
                ) -> Tuple:
                    """Calculate the critic loss."""
                    # RERUN NETWORK
                    obs_and_done = (traj_batch.obs, traj_batch.done[:, :, 0])
                    _, value = critic_apply_fn(
                        critic_params, traj_batch.critic_hidden_state[0], obs_and_done
                    )

                    # CALCULATE VALUE LOSS
                    value_pred_clipped = traj_batch.value + (value - traj_batch.value).clip(
                        -config.system.clip_eps, config.system.clip_eps
                    )
                    value_losses = jnp.square(value - targets)
                    value_losses_clipped = jnp.square(value_pred_clipped - targets)
                    value_loss = 0.5 * jnp.maximum(value_losses, value_losses_clipped).mean()

                    total_loss = config.system.vf_coef * value_loss
                    return total_loss, (value_loss)

                # CALCULATE ACTOR LOSS
                actor_grad_fn = jax.value_and_grad(_actor_loss_fn, has_aux=True)
                actor_loss_info, actor_grads = actor_grad_fn(
                    params.actor_params, opt_states.actor_opt_state, traj_batch, advantages
                )

                # CALCULATE CRITIC LOSS
                critic_grad_fn = jax.value_and_grad(_critic_loss_fn, has_aux=True)
                critic_loss_info, critic_grads = critic_grad_fn(
                    params.critic_params, opt_states.critic_opt_state, traj_batch, targets
                )

                # Compute the parallel mean (pmean) over the batch.
                # This calculation is inspired by the Anakin architecture demo notebook.
                # available at https://tinyurl.com/26tdzs5x
                # This pmean could be a regular mean as the batch axis is on the same device.
                actor_grads, actor_loss_info = jax.lax.pmean(
                    (actor_grads, actor_loss_info), axis_name="batch"
                )
                # pmean over devices.
                actor_grads, actor_loss_info = jax.lax.pmean(
                    (actor_grads, actor_loss_info), axis_name="device"
                )

                critic_grads, critic_loss_info = jax.lax.pmean(
                    (critic_grads, critic_loss_info), axis_name="batch"
                )
                # pmean over devices.
                critic_grads, critic_loss_info = jax.lax.pmean(
                    (critic_grads, critic_loss_info), axis_name="device"
                )

                # UPDATE ACTOR PARAMS AND OPTIMISER STATE
                actor_updates, actor_new_opt_state = actor_update_fn(
                    actor_grads, opt_states.actor_opt_state
                )
                actor_new_params = optax.apply_updates(params.actor_params, actor_updates)

                # UPDATE CRITIC PARAMS AND OPTIMISER STATE
                critic_updates, critic_new_opt_state = critic_update_fn(
                    critic_grads, opt_states.critic_opt_state
                )
                critic_new_params = optax.apply_updates(params.critic_params, critic_updates)

                new_params = Params(actor_new_params, critic_new_params)
                new_opt_state = OptStates(actor_new_opt_state, critic_new_opt_state)

                # PACK LOSS INFO
                total_loss = actor_loss_info[0] + critic_loss_info[0]
                value_loss = critic_loss_info[1]
                actor_loss = actor_loss_info[1][0]
                entropy = actor_loss_info[1][1]
                loss_info = (
                    total_loss,
                    (value_loss, actor_loss, entropy),
                )

                return (new_params, new_opt_state), loss_info

            (
                params,
                opt_states,
                init_hstates,
                traj_batch,
                advantages,
                targets,
                rng,
            ) = update_state
            rng, shuffle_rng = jax.random.split(rng)

            # SHUFFLE MINIBATCHES
<<<<<<< HEAD
            batch = (
                traj_batch,
                advantages,
                targets,
            )
            num_recurrent_chunks = (
                config["system"]["rollout_length"] // config["system"]["recurrent_chunk_size"]
            )
            batch = jax.tree_util.tree_map(
                lambda x: x.reshape(
                    config["system"]["recurrent_chunk_size"],
                    config["arch"]["num_envs"] * num_recurrent_chunks,
                    *x.shape[2:],
                ),
                batch,
            )
            permutation = jax.random.permutation(
                shuffle_rng, config["arch"]["num_envs"] * num_recurrent_chunks
            )
=======
            permutation = jax.random.permutation(shuffle_rng, config.arch.num_envs)
            batch = (init_policy_hstate, init_critic_hstate, traj_batch, advantages, targets)
>>>>>>> b7a924a0
            shuffled_batch = jax.tree_util.tree_map(
                lambda x: jnp.take(x, permutation, axis=1), batch
            )
            reshaped_batch = jax.tree_util.tree_map(
                lambda x: jnp.reshape(
                    x, (x.shape[0], config.system.num_minibatches, -1, *x.shape[2:])
                ),
                shuffled_batch,
            )
            minibatches = jax.tree_util.tree_map(lambda x: jnp.swapaxes(x, 1, 0), reshaped_batch)

            # UPDATE MINIBATCHES
            (params, opt_states), loss_info = jax.lax.scan(
                _update_minibatch, (params, opt_states), minibatches
            )

            update_state = (
                params,
                opt_states,
                init_hstates,
                traj_batch,
                advantages,
                targets,
                rng,
            )
            return update_state, loss_info

        init_hstates = jax.tree_util.tree_map(lambda x: x[None, :], initial_hstates)
        update_state = (
            params,
            opt_states,
            init_hstates,
            traj_batch,
            advantages,
            targets,
            rng,
        )

        # UPDATE EPOCHS
        update_state, loss_info = jax.lax.scan(
            _update_epoch, update_state, None, config.system.ppo_epochs
        )

        params, opt_states, _, traj_batch, advantages, targets, rng = update_state
        learner_state = RNNLearnerState(
            params,
            opt_states,
            rng,
            env_state,
            last_timestep,
            last_done,
            hstates,
        )
        metric = traj_batch.info
        return learner_state, (metric, loss_info)

    def learner_fn(learner_state: RNNLearnerState) -> ExperimentOutput[RNNLearnerState]:
        """Learner function.

        This function represents the learner, it updates the network parameters
        by iteratively applying the `_update_step` function for a fixed number of
        updates. The `_update_step` function is vectorized over a batch of inputs.

        Args:
            learner_state (NamedTuple):
                - params (Params): The initial model parameters.
                - opt_states (OptStates): The initial optimizer states.
                - rng (chex.PRNGKey): The random number generator state.
                - env_state (LogEnvState): The environment state.
                - timesteps (TimeStep): The initial timestep in the initial trajectory.
                - dones (bool): Whether the initial timestep was a terminal state.
                - hstateS (HiddenStates): The initial hidden states of the RNN.
        """

        batched_update_step = jax.vmap(_update_step, in_axes=(0, None), axis_name="batch")

        learner_state, (metric, loss_info) = jax.lax.scan(
            batched_update_step, learner_state, None, config.system.num_updates_per_eval
        )
        total_loss, (value_loss, loss_actor, entropy) = loss_info
        return ExperimentOutput(
            learner_state=learner_state,
            episodes_info=metric,
            total_loss=total_loss,
            value_loss=value_loss,
            loss_actor=loss_actor,
            entropy=entropy,
        )

    return learner_fn


def learner_setup(
    env: Environment, rngs: chex.Array, config: DictConfig
) -> Tuple[LearnerFn[RNNLearnerState], Actor, RNNLearnerState]:
    """Initialise learner_fn, network, optimiser, environment and states."""
    # Get available TPU cores.
    n_devices = len(jax.devices())

    # Get number of actions and agents.
    num_actions = int(env.action_spec().num_values[0])
    num_agents = env.action_spec().shape[0]
    config.system.num_agents = num_agents
    config.system.num_actions = num_actions

    # PRNG keys.
    rng, rng_p = rngs

    # Define network and optimisers.
    actor_network, critic_network = networks.make(
        config=config, network="recurrent", centralised_critic=False
    )
    actor_optim = optax.chain(
        optax.clip_by_global_norm(config.system.max_grad_norm),
        optax.adam(config.system.actor_lr, eps=1e-5),
    )
    critic_optim = optax.chain(
        optax.clip_by_global_norm(config.system.max_grad_norm),
        optax.adam(config.system.critic_lr, eps=1e-5),
    )

    # Initialise observation: Select only obs for a single agent.
    init_obs = env.observation_spec().generate_value()
    init_obs = jax.tree_util.tree_map(lambda x: x[0], init_obs)
    init_obs = jax.tree_util.tree_map(
        lambda x: jnp.repeat(x[jnp.newaxis, ...], config.arch.num_envs, axis=0),
        init_obs,
    )
    init_obs = jax.tree_util.tree_map(lambda x: x[None, ...], init_obs)
    init_done = jnp.zeros((1, config.arch.num_envs), dtype=bool)
    init_x = (init_obs, init_done)

    # Initialise hidden states.
    hidden_size = config.network.actor_network.pre_torso_layer_sizes[-1]
    init_policy_hstate = ScannedRNN.initialize_carry((config.arch.num_envs), hidden_size)
    init_critic_hstate = ScannedRNN.initialize_carry((config.arch.num_envs), hidden_size)

    # initialise params and optimiser state.
    actor_params = actor_network.init(rng_p, init_policy_hstate, init_x)
    actor_opt_state = actor_optim.init(actor_params)
    critic_params = critic_network.init(rng_p, init_critic_hstate, init_x)
    critic_opt_state = critic_optim.init(critic_params)

    # Vmap network apply function over number of agents.
    vmapped_actor_network_apply_fn = jax.vmap(
        actor_network.apply, in_axes=(None, 1, (2, None)), out_axes=(1, 2)
    )
    # Vmap network apply function over number of agents.
    vmapped_critic_network_apply_fn = jax.vmap(
        critic_network.apply, in_axes=(None, 1, (2, None)), out_axes=(1, 2)
    )

    # Get network apply functions and optimiser updates.
    apply_fns = (vmapped_actor_network_apply_fn, vmapped_critic_network_apply_fn)
    update_fns = (actor_optim.update, critic_optim.update)

    # Get batched iterated update and replicate it to pmap it over cores.
    learn = get_learner_fn(env, apply_fns, update_fns, config)
    learn = jax.pmap(learn, axis_name="device")

    # Broadcast params and optimiser state to cores and batch.
    broadcast = lambda x: jnp.broadcast_to(
        x, (n_devices, config.system.update_batch_size) + x.shape
    )
    actor_params = jax.tree_map(broadcast, actor_params)
    actor_opt_state = jax.tree_map(broadcast, actor_opt_state)
    critic_params = jax.tree_map(broadcast, critic_params)
    critic_opt_state = jax.tree_map(broadcast, critic_opt_state)

    # Duplicate the hidden state for each agent.
    init_policy_hstate = jnp.expand_dims(init_policy_hstate, axis=1)
    init_policy_hstate = jnp.tile(init_policy_hstate, (1, config.system.num_agents, 1))
    policy_hstates = jax.tree_map(broadcast, init_policy_hstate)

    init_critic_hstate = jnp.expand_dims(init_critic_hstate, axis=1)
    init_critic_hstate = jnp.tile(init_critic_hstate, (1, config.system.num_agents, 1))
    critic_hstates = jax.tree_map(broadcast, init_critic_hstate)

    # Initialise environment states and timesteps.
    rng, *env_rngs = jax.random.split(
        rng, n_devices * config.system.update_batch_size * config.arch.num_envs + 1
    )
    env_states, timesteps = jax.vmap(env.reset, in_axes=(0))(
        jnp.stack(env_rngs),
    )

    # Split rngs for each core.
    rng, *step_rngs = jax.random.split(rng, n_devices * config.system.update_batch_size + 1)
    # Add dimension to pmap over.
    reshape_step_rngs = lambda x: x.reshape(
        (n_devices, config.system.update_batch_size) + x.shape[1:]
    )
    step_rngs = reshape_step_rngs(jnp.stack(step_rngs))
    reshape_states = lambda x: x.reshape(
        (n_devices, config.system.update_batch_size, config.arch.num_envs) + x.shape[1:]
    )
    env_states = jax.tree_util.tree_map(reshape_states, env_states)
    timesteps = jax.tree_util.tree_map(reshape_states, timesteps)

    # Initialise dones.
    dones = jnp.zeros(
        (
            n_devices,
            config.system.update_batch_size,
            config.arch.num_envs,
            config.system.num_agents,
        ),
        dtype=bool,
    )
    hstates = HiddenStates(policy_hstates, critic_hstates)
    params = Params(actor_params, critic_params)
    opt_states = OptStates(actor_opt_state, critic_opt_state)
    init_learner_state = RNNLearnerState(
        params=params,
        opt_states=opt_states,
        key=step_rngs,
        env_state=env_states,
        timestep=timesteps,
        dones=dones,
        hstates=hstates,
    )
    return learn, actor_network, init_learner_state


<<<<<<< HEAD
def run_experiment(_config: Dict) -> None:  # noqa: CCR001
=======
def run_experiment(_config: DictConfig) -> None:
>>>>>>> b7a924a0
    """Runs experiment."""
    # Logger setup
    config = copy.deepcopy(_config)
    log = logger_setup(config)

    # Set recurrent chunk size.
    if config["system"]["recurrent_chunk_size"] is None:
        config["system"]["recurrent_chunk_size"] = config["system"]["rollout_length"]
    else:
        assert (
            config["system"]["rollout_length"] % config["system"]["recurrent_chunk_size"] == 0
        ), "Rollout length must be divisible by recurrent chunk size."

    # Create the enviroments for train and eval.
    env, eval_env = make(config=config)

    # PRNG keys.
    rng, rng_e, rng_p = jax.random.split(jax.random.PRNGKey(config.system.seed), num=3)

    # Setup learner.
    learn, actor_network, learner_state = learner_setup(env, (rng, rng_p), config)

    # Setup evaluator.
    evaluator, absolute_metric_evaluator, (trained_params, eval_rngs) = evaluator_setup(
        eval_env=eval_env,
        rng_e=rng_e,
        network=actor_network,
        params=learner_state.params.actor_params,
        config=config,
        use_recurrent_net=True,
        scanned_rnn=ScannedRNN,
    )

    # Calculate total timesteps.
    n_devices = len(jax.devices())

    config.system.num_updates_per_eval = config.system.num_updates // config.arch.num_evaluation
    steps_per_rollout = (
        n_devices
        * config.system.num_updates_per_eval
        * config.system.rollout_length
        * config.system.update_batch_size
        * config.arch.num_envs
    )
    # Get total_timesteps
    config.system.total_timesteps = (
        n_devices
        * config.system.num_updates
        * config.system.rollout_length
        * config.system.update_batch_size
        * config.arch.num_envs
    )
    cfg: Dict = OmegaConf.to_container(config, resolve=True)
    cfg["arch"]["devices"] = jax.devices()
    pprint(cfg)

    # Set up checkpointer
    save_checkpoint = config.logger.checkpointing.save_model
    if save_checkpoint:
        checkpointer = Checkpointer(
            metadata=config,  # Save all config as metadata in the checkpoint
            model_name=config.logger.system_name,
            **config.logger.checkpointing.save_args,  # Checkpoint args
        )

    if config.logger.checkpointing.load_model:
        loaded_checkpoint = Checkpointer(
            model_name=config.logger.system_name,
            **config.logger.checkpointing.load_args,  # Other checkpoint args
        )
        # Restore the learner state from the checkpoint
        learner_state_reloaded = loaded_checkpoint.restore_learner_state(
            unreplicated_input_learner_state=jax_utils.unreplicate(learner_state)
        )
        # Overwrite learner state with reloaded state, and replicate across devices.
        learner_state = jax.device_put_replicated(learner_state_reloaded, jax.devices())

    # Run experiment for a total number of evaluations.
    max_episode_return = jnp.float32(0.0)
    best_params = None
    for i in range(config.arch.num_evaluation):
        # Train.
        start_time = time.time()
        learner_output = learn(learner_state)
        jax.block_until_ready(learner_output)

        # Log the results of the training.
        elapsed_time = time.time() - start_time
        learner_output.episodes_info["steps_per_second"] = steps_per_rollout / elapsed_time
        log(
            metrics=learner_output,
            t_env=steps_per_rollout * (i + 1),
            trainer_metric=True,
        )

        # Prepare for evaluation.
        start_time = time.time()
        trained_params = jax.tree_util.tree_map(
            lambda x: x[:, 0, ...], learner_output.learner_state.params.actor_params
        )
        rng_e, *eval_rngs = jax.random.split(rng_e, n_devices + 1)
        eval_rngs = jnp.stack(eval_rngs)
        eval_rngs = eval_rngs.reshape(n_devices, -1)

        # Evaluate.
        evaluator_output = evaluator(trained_params, eval_rngs)
        jax.block_until_ready(evaluator_output)

        # Log the results of the evaluation.
        elapsed_time = time.time() - start_time
        evaluator_output.episodes_info["steps_per_second"] = steps_per_rollout / elapsed_time
        episode_return = log(
            metrics=evaluator_output,
            t_env=steps_per_rollout * (i + 1),
            eval_step=i,
        )

        if save_checkpoint:
            # Save checkpoint of learner state
            checkpointer.save(
                timestep=steps_per_rollout * (i + 1),
                unreplicated_learner_state=jax_utils.unreplicate(learner_output.learner_state),
                episode_return=episode_return,
            )

        if config.arch.absolute_metric and max_episode_return <= episode_return:
            best_params = copy.deepcopy(trained_params)
            max_episode_return = episode_return

        # Update runner state to continue training.
        learner_state = learner_output.learner_state

    # Measure absolute metric.
    if config.arch.absolute_metric:
        start_time = time.time()

        rng_e, *eval_rngs = jax.random.split(rng_e, n_devices + 1)
        eval_rngs = jnp.stack(eval_rngs)
        eval_rngs = eval_rngs.reshape(n_devices, -1)

        evaluator_output = absolute_metric_evaluator(best_params, eval_rngs)
        jax.block_until_ready(evaluator_output)

        elapsed_time = time.time() - start_time
        evaluator_output.episodes_info["steps_per_second"] = steps_per_rollout / elapsed_time
        log(
            metrics=evaluator_output,
            t_env=steps_per_rollout * (i + 1),
            absolute_metric=True,
        )


@hydra.main(config_path="../configs", config_name="default_rec_ippo.yaml", version_base="1.2")
def hydra_entry_point(cfg: DictConfig) -> None:
    """Experiment entry point."""
    # Allow dynamic attributes.
    OmegaConf.set_struct(cfg, False)

    # Run experiment.
    run_experiment(cfg)

    print(f"{Fore.CYAN}{Style.BRIGHT}Recurrent IPPO experiment completed{Style.RESET_ALL}")


if __name__ == "__main__":
    hydra_entry_point()<|MERGE_RESOLUTION|>--- conflicted
+++ resolved
@@ -43,11 +43,7 @@
     RecActorApply,
     RecCriticApply,
     RNNLearnerState,
-<<<<<<< HEAD
-    RNNObservation,
     RNNPPOTransition,
-=======
->>>>>>> b7a924a0
 )
 from mava.utils.checkpointing import Checkpointer
 from mava.utils.make_env import make
@@ -150,7 +146,6 @@
                 critic_hidden_state,
                 info,
             )
-
             hstates = HiddenStates(policy_hidden_state, critic_hidden_state)
             learner_state = RNNLearnerState(
                 params, opt_states, rng, env_state, timestep, done, hstates
@@ -361,30 +356,25 @@
             rng, shuffle_rng = jax.random.split(rng)
 
             # SHUFFLE MINIBATCHES
-<<<<<<< HEAD
             batch = (
                 traj_batch,
                 advantages,
                 targets,
             )
             num_recurrent_chunks = (
-                config["system"]["rollout_length"] // config["system"]["recurrent_chunk_size"]
+                config.system.rollout_length // config.system.recurrent_chunk_size
             )
             batch = jax.tree_util.tree_map(
                 lambda x: x.reshape(
-                    config["system"]["recurrent_chunk_size"],
-                    config["arch"]["num_envs"] * num_recurrent_chunks,
+                    config.system.recurrent_chunk_size,
+                    config.arch.num_envs * num_recurrent_chunks,
                     *x.shape[2:],
                 ),
                 batch,
             )
             permutation = jax.random.permutation(
-                shuffle_rng, config["arch"]["num_envs"] * num_recurrent_chunks
-            )
-=======
-            permutation = jax.random.permutation(shuffle_rng, config.arch.num_envs)
-            batch = (init_policy_hstate, init_critic_hstate, traj_batch, advantages, targets)
->>>>>>> b7a924a0
+                shuffle_rng, config.arch.num_envs * num_recurrent_chunks
+            )
             shuffled_batch = jax.tree_util.tree_map(
                 lambda x: jnp.take(x, permutation, axis=1), batch
             )
@@ -609,22 +599,18 @@
     return learn, actor_network, init_learner_state
 
 
-<<<<<<< HEAD
-def run_experiment(_config: Dict) -> None:  # noqa: CCR001
-=======
 def run_experiment(_config: DictConfig) -> None:
->>>>>>> b7a924a0
     """Runs experiment."""
     # Logger setup
     config = copy.deepcopy(_config)
     log = logger_setup(config)
 
     # Set recurrent chunk size.
-    if config["system"]["recurrent_chunk_size"] is None:
-        config["system"]["recurrent_chunk_size"] = config["system"]["rollout_length"]
+    if config.system.recurrent_chunk_size is None:
+        config.system.recurrent_chunk_size = config.system.rollout_length
     else:
         assert (
-            config["system"]["rollout_length"] % config["system"]["recurrent_chunk_size"] == 0
+            config.system.rollout_length % config.system.recurrent_chunk_size == 0
         ), "Rollout length must be divisible by recurrent chunk size."
 
     # Create the enviroments for train and eval.
