--- conflicted
+++ resolved
@@ -480,19 +480,9 @@
     )
 
     # Setup evaluator.
-<<<<<<< HEAD
-    evaluator, absolute_metric_evaluator, (trained_params, eval_keys) = evaluator_setup(
-        eval_env=eval_env,
-        key=key_e,
-        network=actor_network,
-        params=learner_state.params.actor_params,
-        config=config,
-    )
-=======
     # One key per device for evaluation.
     eval_keys = jax.random.split(key_e, n_devices)
     evaluator, absolute_metric_evaluator = make_eval_fns(eval_env, actor_network, config)
->>>>>>> 3cbb02c0
 
     # Calculate total timesteps.
     config = check_total_timesteps(config)
