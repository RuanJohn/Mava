# Copyright 2022 InstaDeep Ltd. All rights reserved.
#
# Licensed under the Apache License, Version 2.0 (the "License");
# you may not use this file except in compliance with the License.
# You may obtain a copy of the License at
#
#     http://www.apache.org/licenses/LICENSE-2.0
#
# Unless required by applicable law or agreed to in writing, software
# distributed under the License is distributed on an "AS IS" BASIS,
# WITHOUT WARRANTIES OR CONDITIONS OF ANY KIND, either express or implied.
# See the License for the specific language governing permissions and
# limitations under the License.

import copy
import time
from typing import Any, Dict, Sequence, Tuple

import chex
import distrax
import flax.linen as nn
import hydra
import jax
import jax.numpy as jnp
import jumanji
import numpy as np
import optax
from colorama import Fore, Style
from flax.core.frozen_dict import FrozenDict
from flax.linen.initializers import constant, orthogonal
from jumanji.env import Environment
from jumanji.environments.routing.robot_warehouse.generator import RandomGenerator
from jumanji.types import Observation
from jumanji.wrappers import AutoResetWrapper
from omegaconf import DictConfig, OmegaConf
from optax._src.base import OptState
from rich.pretty import pprint

from mava.evaluator import evaluator_setup
from mava.logger import logger_setup
from mava.types import (
    ActorApply,
    CriticApply,
    ExperimentOutput,
    LearnerFn,
    LearnerState,
    OptStates,
    Params,
    PPOTransition,
)
from mava.utils.jax import merge_leading_dims
from mava.wrappers.jumanji import AgentIDWrapper, LogWrapper, RwareMultiAgentWrapper


class Actor(nn.Module):
    """Actor Network."""

    action_dim: Sequence[int]

    @nn.compact
    def __call__(self, observation: Observation) -> distrax.Categorical:
        """Forward pass."""
        x = observation.agents_view

        actor_output = nn.Dense(128, kernel_init=orthogonal(np.sqrt(2)), bias_init=constant(0.0))(x)
        actor_output = nn.relu(actor_output)
        actor_output = nn.Dense(128, kernel_init=orthogonal(np.sqrt(2)), bias_init=constant(0.0))(
            actor_output
        )
        actor_output = nn.relu(actor_output)
        actor_output = nn.Dense(
            self.action_dim, kernel_init=orthogonal(0.01), bias_init=constant(0.0)
        )(actor_output)

        masked_logits = jnp.where(
            observation.action_mask,
            actor_output,
            jnp.finfo(jnp.float32).min,
        )
        actor_policy = distrax.Categorical(logits=masked_logits)

        return actor_policy


class Critic(nn.Module):
    """Critic Network."""

    @nn.compact
    def __call__(self, observation: Observation) -> chex.Array:
        """Forward pass."""

        critic_output = nn.Dense(128, kernel_init=orthogonal(np.sqrt(2)), bias_init=constant(0.0))(
            observation.agents_view
        )
        critic_output = nn.relu(critic_output)
        critic_output = nn.Dense(128, kernel_init=orthogonal(np.sqrt(2)), bias_init=constant(0.0))(
            critic_output
        )
        critic_output = nn.relu(critic_output)
        critic_output = nn.Dense(1, kernel_init=orthogonal(1.0), bias_init=constant(0.0))(
            critic_output
        )

        return jnp.squeeze(critic_output, axis=-1)


def get_learner_fn(
    env: jumanji.Environment,
    apply_fns: Tuple[ActorApply, CriticApply],
    update_fns: Tuple[optax.TransformUpdateFn, optax.TransformUpdateFn],
    config: Dict,
) -> LearnerFn[LearnerState]:
    """Get the learner function."""

    # Get apply and update functions for actor and critic networks.
    actor_apply_fn, critic_apply_fn = apply_fns
    actor_update_fn, critic_update_fn = update_fns

    def _update_step(learner_state: LearnerState, _: Any) -> Tuple[LearnerState, Tuple]:
        """A single update of the network.

        This function steps the environment and records the trajectory batch for
        training. It then calculates advantages and targets based on the recorded
        trajectory and updates the actor and critic networks based on the calculated
        losses.

        Args:
            learner_state (NamedTuple):
                - params (Params): The current model parameters.
                - opt_states (OptStates): The current optimizer states.
                - rng (PRNGKey): The random number generator state.
                - env_state (State): The environment state.
                - last_timestep (TimeStep): The last timestep in the current trajectory.
            _ (Any): The current metrics info.
        """

        def _env_step(learner_state: LearnerState, _: Any) -> Tuple[LearnerState, PPOTransition]:
            """Step the environment."""
            params, opt_states, rng, env_state, last_timestep = learner_state

            # SELECT ACTION
            rng, policy_rng = jax.random.split(rng)
            actor_policy = actor_apply_fn(params.actor_params, last_timestep.observation)
            value = critic_apply_fn(params.critic_params, last_timestep.observation)
            action = actor_policy.sample(seed=policy_rng)
            log_prob = actor_policy.log_prob(action)

            # STEP ENVIRONMENT
            env_state, timestep = jax.vmap(env.step, in_axes=(0, 0))(env_state, action)

            # LOG EPISODE METRICS
            done, reward = jax.tree_util.tree_map(
                lambda x: jnp.repeat(x, config["system"]["num_agents"]).reshape(
                    config["arch"]["num_envs"], -1
                ),
                (timestep.last(), timestep.reward),
            )
            info = {
                "episode_return": env_state.episode_return_info,
                "episode_length": env_state.episode_length_info,
            }

            transition = PPOTransition(
                done, action, value, reward, log_prob, last_timestep.observation, info
            )
            learner_state = LearnerState(params, opt_states, rng, env_state, timestep)
            return learner_state, transition

        # STEP ENVIRONMENT FOR ROLLOUT LENGTH
        learner_state, traj_batch = jax.lax.scan(
            _env_step, learner_state, None, config["system"]["rollout_length"]
        )

        # CALCULATE ADVANTAGE
        params, opt_states, rng, env_state, last_timestep = learner_state
        last_val = critic_apply_fn(params.critic_params, last_timestep.observation)

        def _calculate_gae(
            traj_batch: PPOTransition, last_val: chex.Array
        ) -> Tuple[chex.Array, chex.Array]:
            """Calculate the GAE."""

            def _get_advantages(gae_and_next_value: Tuple, transition: PPOTransition) -> Tuple:
                """Calculate the GAE for a single transition."""
                gae, next_value = gae_and_next_value
                done, value, reward = (
                    transition.done,
                    transition.value,
                    transition.reward,
                )
                gamma = config["system"]["gamma"]
                delta = reward + gamma * next_value * (1 - done) - value
                gae = delta + gamma * config["system"]["gae_lambda"] * (1 - done) * gae
                return (gae, value), gae

            _, advantages = jax.lax.scan(
                _get_advantages,
                (jnp.zeros_like(last_val), last_val),
                traj_batch,
                reverse=True,
                unroll=16,
            )
            return advantages, advantages + traj_batch.value

        advantages, targets = _calculate_gae(traj_batch, last_val)

        def _update_epoch(update_state: Tuple, _: Any) -> Tuple:
            """Update the network for a single epoch."""

            def _update_minibatch(train_state: Tuple, batch_info: Tuple) -> Tuple:
                """Update the network for a single minibatch."""

                # UNPACK TRAIN STATE AND BATCH INFO
                params, opt_states = train_state
                traj_batch, advantages, targets = batch_info

                def _actor_loss_fn(
                    actor_params: FrozenDict,
                    actor_opt_state: OptState,
                    traj_batch: PPOTransition,
                    gae: chex.Array,
                ) -> Tuple:
                    """Calculate the actor loss."""
                    # RERUN NETWORK
                    actor_policy = actor_apply_fn(actor_params, traj_batch.obs)
                    log_prob = actor_policy.log_prob(traj_batch.action)

                    # CALCULATE ACTOR LOSS
                    ratio = jnp.exp(log_prob - traj_batch.log_prob)
                    gae = (gae - gae.mean()) / (gae.std() + 1e-8)
                    loss_actor1 = ratio * gae
                    loss_actor2 = (
                        jnp.clip(
                            ratio,
                            1.0 - config["system"]["clip_eps"],
                            1.0 + config["system"]["clip_eps"],
                        )
                        * gae
                    )
                    loss_actor = -jnp.minimum(loss_actor1, loss_actor2)
                    loss_actor = loss_actor.mean()
                    entropy = actor_policy.entropy().mean()

                    total_loss_actor = loss_actor - config["system"]["ent_coef"] * entropy
                    return total_loss_actor, (loss_actor, entropy)

                def _critic_loss_fn(
                    critic_params: FrozenDict,
                    critic_opt_state: OptState,
                    traj_batch: PPOTransition,
                    targets: chex.Array,
                ) -> Tuple:
                    """Calculate the critic loss."""
                    # RERUN NETWORK
                    value = critic_apply_fn(critic_params, traj_batch.obs)

                    # CALCULATE VALUE LOSS
                    value_pred_clipped = traj_batch.value + (value - traj_batch.value).clip(
                        -config["system"]["clip_eps"], config["system"]["clip_eps"]
                    )
                    value_losses = jnp.square(value - targets)
                    value_losses_clipped = jnp.square(value_pred_clipped - targets)
                    value_loss = 0.5 * jnp.maximum(value_losses, value_losses_clipped).mean()

                    critic_total_loss = config["system"]["vf_coef"] * value_loss
                    return critic_total_loss, (value_loss)

                # CALCULATE ACTOR LOSS
                actor_grad_fn = jax.value_and_grad(_actor_loss_fn, has_aux=True)
                actor_loss_info, actor_grads = actor_grad_fn(
                    params.actor_params, opt_states.actor_opt_state, traj_batch, advantages
                )

                # CALCULATE CRITIC LOSS
                critic_grad_fn = jax.value_and_grad(_critic_loss_fn, has_aux=True)
                critic_loss_info, critic_grads = critic_grad_fn(
                    params.critic_params, opt_states.critic_opt_state, traj_batch, targets
                )

                # Compute the parallel mean (pmean) over the batch.
                # This calculation is inspired by the Anakin architecture demo notebook.
                # available at https://tinyurl.com/26tdzs5x
                # This pmean could be a regular mean as the batch axis is on the same device.
                actor_grads, actor_loss_info = jax.lax.pmean(
                    (actor_grads, actor_loss_info), axis_name="batch"
                )
                # pmean over devices.
                actor_grads, actor_loss_info = jax.lax.pmean(
                    (actor_grads, actor_loss_info), axis_name="device"
                )

                critic_grads, critic_loss_info = jax.lax.pmean(
                    (critic_grads, critic_loss_info), axis_name="batch"
                )
                # pmean over devices.
                critic_grads, critic_loss_info = jax.lax.pmean(
                    (critic_grads, critic_loss_info), axis_name="device"
                )

                # UPDATE ACTOR PARAMS AND OPTIMISER STATE
                actor_updates, actor_new_opt_state = actor_update_fn(
                    actor_grads, opt_states.actor_opt_state
                )
                actor_new_params = optax.apply_updates(params.actor_params, actor_updates)

                # UPDATE CRITIC PARAMS AND OPTIMISER STATE
                critic_updates, critic_new_opt_state = critic_update_fn(
                    critic_grads, opt_states.critic_opt_state
                )
                critic_new_params = optax.apply_updates(params.critic_params, critic_updates)

                # PACK NEW PARAMS AND OPTIMISER STATE
                new_params = Params(actor_new_params, critic_new_params)
                new_opt_state = OptStates(actor_new_opt_state, critic_new_opt_state)

                # PACK LOSS INFO
                total_loss = actor_loss_info[0] + critic_loss_info[0]
                value_loss = critic_loss_info[1]
                actor_loss = actor_loss_info[1][0]
                entropy = actor_loss_info[1][1]
                loss_info = (
                    total_loss,
                    (value_loss, actor_loss, entropy),
                )

                return (new_params, new_opt_state), loss_info

            params, opt_states, traj_batch, advantages, targets, rng = update_state
            rng, shuffle_rng = jax.random.split(rng)

            # SHUFFLE MINIBATCHES
            batch_size = config["system"]["rollout_length"] * config["arch"]["num_envs"]
            permutation = jax.random.permutation(shuffle_rng, batch_size)
            batch = (traj_batch, advantages, targets)
            batch = jax.tree_util.tree_map(lambda x: merge_leading_dims(x, 2), batch)
            shuffled_batch = jax.tree_util.tree_map(
                lambda x: jnp.take(x, permutation, axis=0), batch
            )
            minibatches = jax.tree_util.tree_map(
                lambda x: jnp.reshape(
                    x, [config["system"]["num_minibatches"], -1] + list(x.shape[1:])
                ),
                shuffled_batch,
            )

            # UPDATE MINIBATCHES
            (params, opt_states), loss_info = jax.lax.scan(
                _update_minibatch, (params, opt_states), minibatches
            )

            update_state = (params, opt_states, traj_batch, advantages, targets, rng)
            return update_state, loss_info

        update_state = (params, opt_states, traj_batch, advantages, targets, rng)

        # UPDATE EPOCHS
        update_state, loss_info = jax.lax.scan(
            _update_epoch, update_state, None, config["system"]["ppo_epochs"]
        )

        params, opt_states, traj_batch, advantages, targets, rng = update_state
        learner_state = LearnerState(params, opt_states, rng, env_state, last_timestep)
        metric = traj_batch.info
        return learner_state, (metric, loss_info)

    def learner_fn(learner_state: LearnerState) -> ExperimentOutput[LearnerState]:
        """Learner function.

        This function represents the learner, it updates the network parameters
        by iteratively applying the `_update_step` function for a fixed number of
        updates. The `_update_step` function is vectorized over a batch of inputs.

        Args:
            learner_state (NamedTuple):
                - params (Params): The initial model parameters.
                - opt_states (OptStates): The initial optimizer state.
                - rng (chex.PRNGKey): The random number generator state.
                - env_state (LogEnvState): The environment state.
                - timesteps (TimeStep): The initial timestep in the initial trajectory.
        """

        batched_update_step = jax.vmap(_update_step, in_axes=(0, None), axis_name="batch")

        learner_state, (metric, loss_info) = jax.lax.scan(
            batched_update_step, learner_state, None, config["system"]["num_updates_per_eval"]
        )
        total_loss, (value_loss, loss_actor, entropy) = loss_info
        return ExperimentOutput(
            learner_state=learner_state,
            episodes_info=metric,
            total_loss=total_loss,
            value_loss=value_loss,
            loss_actor=loss_actor,
            entropy=entropy,
        )

    return learner_fn


def learner_setup(
    env: Environment, rngs: chex.Array, config: Dict
) -> Tuple[LearnerFn[LearnerState], Actor, LearnerState]:
    """Initialise learner_fn, network, optimiser, environment and states."""
    # Get available TPU cores.
    n_devices = len(jax.devices())

    # Get number of actions and agents.
    num_actions = int(env.action_spec().num_values[0])
    num_agents = env.action_spec().shape[0]
    config["system"]["num_agents"] = num_agents
    config["system"]["num_actions"] = num_actions

    # PRNG keys.
    rng, rng_p = rngs

    # Define network and optimiser.
    actor_network = Actor(config["system"]["num_actions"])
    critic_network = Critic()
    actor_optim = optax.chain(
        optax.clip_by_global_norm(config["system"]["max_grad_norm"]),
        optax.adam(config["system"]["actor_lr"], eps=1e-5),
    )
    critic_optim = optax.chain(
        optax.clip_by_global_norm(config["system"]["max_grad_norm"]),
        optax.adam(config["system"]["critic_lr"], eps=1e-5),
    )

    # Initialise observation: Select only obs for a single agent.
    init_x = env.observation_spec().generate_value()
    init_x = jax.tree_util.tree_map(lambda x: x[0], init_x)
    init_x = jax.tree_util.tree_map(lambda x: x[None, ...], init_x)

    # Initialise actor params and optimiser state.
    actor_params = actor_network.init(rng_p, init_x)
    actor_opt_state = actor_optim.init(actor_params)

    # Initialise critic params and optimiser state.
    critic_params = critic_network.init(rng_p, init_x)
    critic_opt_state = critic_optim.init(critic_params)

    # Vmap network apply function over number of agents.
    vmapped_actor_network_apply_fn = jax.vmap(
        actor_network.apply,
        in_axes=(None, 1),
        out_axes=(1),
    )
    vmapped_critic_network_apply_fn = jax.vmap(
        critic_network.apply,
        in_axes=(None, 1),
        out_axes=(1),
    )

    # Pack apply and update functions.
    apply_fns = (vmapped_actor_network_apply_fn, vmapped_critic_network_apply_fn)
    update_fns = (actor_optim.update, critic_optim.update)

    # Get batched iterated update and replicate it to pmap it over cores.
    learn = get_learner_fn(env, apply_fns, update_fns, config)
    learn = jax.pmap(learn, axis_name="device")

    # Broadcast params and optimiser state to cores and batch.
    broadcast = lambda x: jnp.broadcast_to(
        x, (n_devices, config["system"]["update_batch_size"]) + x.shape
    )
    actor_params = jax.tree_map(broadcast, actor_params)
    actor_opt_state = jax.tree_map(broadcast, actor_opt_state)
    critic_params = jax.tree_map(broadcast, critic_params)
    critic_opt_state = jax.tree_map(broadcast, critic_opt_state)

    # Initialise environment states and timesteps.
    rng, *env_rngs = jax.random.split(
        rng, n_devices * config["system"]["update_batch_size"] * config["arch"]["num_envs"] + 1
    )
    env_states, timesteps = jax.vmap(env.reset, in_axes=(0))(
        jnp.stack(env_rngs),
    )

    # Split rngs for each core.
    rng, *step_rngs = jax.random.split(rng, n_devices * config["system"]["update_batch_size"] + 1)

    # Add dimension to pmap over.
    reshape_step_rngs = lambda x: x.reshape(
        (n_devices, config["system"]["update_batch_size"]) + x.shape[1:]
    )
    step_rngs = reshape_step_rngs(jnp.stack(step_rngs))
    reshape_states = lambda x: x.reshape(
        (n_devices, config["system"]["update_batch_size"], config["arch"]["num_envs"]) + x.shape[1:]
    )
    env_states = jax.tree_util.tree_map(reshape_states, env_states)
    timesteps = jax.tree_util.tree_map(reshape_states, timesteps)

    params = Params(actor_params, critic_params)
    opt_states = OptStates(actor_opt_state, critic_opt_state)

    init_learner_state = LearnerState(params, opt_states, step_rngs, env_states, timesteps)
    return learn, actor_network, init_learner_state


def run_experiment(_config: Dict) -> None:
    """Runs experiment."""
    # Logger setup
    config = copy.deepcopy(_config)
    log = logger_setup(config)

    # Create envs
    generator = RandomGenerator(**config["env"]["rware_scenario"]["task_config"])
    env = jumanji.make(config["env"]["env_name"], generator=generator)
    env = RwareMultiAgentWrapper(env)
    # Add agent id to observation.
    if config["system"]["add_agent_id"]:
        env = AgentIDWrapper(env)
    env = AutoResetWrapper(env)
    env = LogWrapper(env)
    eval_env = jumanji.make(config["env"]["env_name"], generator=generator)
    eval_env = RwareMultiAgentWrapper(eval_env)
    if config["system"]["add_agent_id"]:
        eval_env = AgentIDWrapper(eval_env)

    # PRNG keys.
    rng, rng_e, rng_p = jax.random.split(jax.random.PRNGKey(config["system"]["seed"]), num=3)

    # Setup learner.
    learn, actor_network, learner_state = learner_setup(env, (rng, rng_p), config)

    # Setup evaluator.
    evaluator, absolute_metric_evaluator, (trained_params, eval_rngs) = evaluator_setup(
        eval_env=eval_env,
        rng_e=rng_e,
        network=actor_network,
        params=learner_state.params.actor_params,
        config=config,
    )

    # Calculate total timesteps.
    n_devices = len(jax.devices())
    config["arch"]["devices"] = jax.devices()

    config["system"]["num_updates_per_eval"] = (
        config["system"]["num_updates"] // config["arch"]["num_evaluation"]
    )
    steps_per_rollout = (
        n_devices
        * config["system"]["num_updates_per_eval"]
        * config["system"]["rollout_length"]
        * config["system"]["update_batch_size"]
        * config["arch"]["num_envs"]
    )
    # Get total_timesteps
    config["system"]["total_timesteps"] = (
        n_devices
        * config["system"]["num_updates"]
        * config["system"]["rollout_length"]
        * config["system"]["update_batch_size"]
        * config["arch"]["num_envs"]
    )
    pprint(config)

    # Run experiment for a total number of evaluations.
    max_episode_return = jnp.float32(0.0)
    best_params = None
    for i in range(config["arch"]["num_evaluation"]):
        # Train.
        start_time = time.time()

        learner_output = learn(learner_state)
        jax.block_until_ready(learner_output)

        # Log the results of the training.
        elapsed_time = time.time() - start_time
        learner_output.episodes_info["steps_per_second"] = steps_per_rollout / elapsed_time
        log(
            metrics=learner_output,
            t_env=steps_per_rollout * (i + 1),
            trainer_metric=True,
        )

        # Prepare for evaluation.
        start_time = time.time()
        trained_params = jax.tree_util.tree_map(
            lambda x: x[:, 0, ...],
            learner_output.learner_state.params.actor_params,  # Select only actor params
        )
        rng_e, *eval_rngs = jax.random.split(rng_e, n_devices + 1)
        eval_rngs = jnp.stack(eval_rngs)
        eval_rngs = eval_rngs.reshape(n_devices, -1)

        # Evaluate.
        evaluator_output = evaluator(trained_params, eval_rngs)
        jax.block_until_ready(evaluator_output)

        # Log the results of the evaluation.
        elapsed_time = time.time() - start_time
        evaluator_output.episodes_info["steps_per_second"] = steps_per_rollout / elapsed_time
        episode_return = log(
            metrics=evaluator_output,
<<<<<<< HEAD
            t_env=timesteps_per_training * (i + 1),
            eval_step=i,
=======
            t_env=steps_per_rollout * (i + 1),
>>>>>>> 580f4874
        )
        if config["arch"]["absolute_metric"] and max_episode_return <= episode_return:
            best_params = copy.deepcopy(trained_params)
            max_episode_return = episode_return

        # Update runner state to continue training.
        learner_state = learner_output.learner_state

    # Measure absolute metric.
    if config["arch"]["absolute_metric"]:
        start_time = time.time()

        rng_e, *eval_rngs = jax.random.split(rng_e, n_devices + 1)
        eval_rngs = jnp.stack(eval_rngs)
        eval_rngs = eval_rngs.reshape(n_devices, -1)

        evaluator_output = absolute_metric_evaluator(best_params, eval_rngs)
        jax.block_until_ready(evaluator_output)

        elapsed_time = time.time() - start_time
        evaluator_output.episodes_info["steps_per_second"] = steps_per_rollout / elapsed_time
        log(
            metrics=evaluator_output,
            t_env=steps_per_rollout * (i + 1),
            absolute_metric=True,
        )


@hydra.main(config_path="../configs", config_name="default_ff_ippo.yaml", version_base="1.2")
def hydra_entry_point(cfg: DictConfig) -> None:
    """Experiment entry point."""
    # Convert config to python dict.
    cfg: Dict = OmegaConf.to_container(cfg, resolve=True)

    # Run experiment.
    run_experiment(cfg)

    print(f"{Fore.CYAN}{Style.BRIGHT}IPPO experiment completed{Style.RESET_ALL}")


if __name__ == "__main__":
    hydra_entry_point()<|MERGE_RESOLUTION|>--- conflicted
+++ resolved
@@ -593,12 +593,8 @@
         evaluator_output.episodes_info["steps_per_second"] = steps_per_rollout / elapsed_time
         episode_return = log(
             metrics=evaluator_output,
-<<<<<<< HEAD
-            t_env=timesteps_per_training * (i + 1),
+            t_env=steps_per_rollout * (i + 1),
             eval_step=i,
-=======
-            t_env=steps_per_rollout * (i + 1),
->>>>>>> 580f4874
         )
         if config["arch"]["absolute_metric"] and max_episode_return <= episode_return:
             best_params = copy.deepcopy(trained_params)
