--- conflicted
+++ resolved
@@ -367,15 +367,9 @@
         optax.adam(critic_lr, eps=1e-5),
     )
 
-<<<<<<< HEAD
-    # Initialise observation: Select only obs for a single agent + batch dim.
-    obs = env.observation_spec().generate_value()
-    init_x = jax.tree_util.tree_map(lambda x: x[0][jnp.newaxis, ...], obs)
-=======
     # Initialise observation for with all agent observations.
     obs = env.observation_spec().generate_value()
     init_x = jax.tree_util.tree_map(lambda x: x[jnp.newaxis, ...], obs)
->>>>>>> b80cbb62
 
     # Initialise actor params and optimiser state.
     actor_params = actor_network.init(actor_net_key, init_x)
