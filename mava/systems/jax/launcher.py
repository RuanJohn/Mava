# python3
# Copyright 2021 InstaDeep Ltd. All rights reserved.
#
# Licensed under the Apache License, Version 2.0 (the "License");
# you may not use this file except in compliance with the License.
# You may obtain a copy of the License at
#
#     http://www.apache.org/licenses/LICENSE-2.0
#
# Unless required by applicable law or agreed to in writing, software
# distributed under the License is distributed on an "AS IS" BASIS,
# WITHOUT WARRANTIES OR CONDITIONS OF ANY KIND, either express or implied.
# See the License for the specific language governing permissions and
# limitations under the License.

"""General launcher for systems"""
from typing import Any, Dict, List, Optional, Union

import launchpad as lp
import reverb

from mava.utils import lp_utils
from mava.utils.builder_utils import copy_node_fn


class NodeType:
    """Specify launchpad node types that systems can use."""

    reverb = lp.ReverbNode
    courier = lp.CourierNode


class Launcher:
    """This mava launcher can be used to launch multi-node systems using either single \
        or distributed computation."""

    def __init__(
        self,
        multi_process: bool,
        nodes_on_gpu: List = [],
        single_process_trainer_period: int = 1,
        single_process_evaluator_period: int = 10,
        single_process_max_episodes: Optional[int] = None,
        name: str = "System",
        terminal: str = "current_terminal",
        lp_launch_type: Union[
            str, lp.LaunchType
        ] = lp.LaunchType.LOCAL_MULTI_PROCESSING,
    ) -> None:
        """Initialise the launcher.

        If multi-process, set up the launchpad program.
        Otherwise, create a dictionary for the nodes in the system.

        Args:
<<<<<<< HEAD
            multi_process : _description_.
            nodes_on_gpu : _description_.
            sp_trainer_period : _description_.
            sp_evaluator_period : _description_.
            name : _description_.
            terminal : terminal for launchpad processes to be shown on
            lp_launch_type: launchpad launch type to be used by system
=======
            multi_process : whether to use launchpad to run nodes on separate processes.
            nodes_on_gpu : which nodes should be run on the GPU.
            single_process_trainer_period : number of episodes between single process
                trainer steps.
            single_process_evaluator_period : num episodes between single process
                evaluator steps.
            single_process_max_episodes: maximum number of episodes to run
                before termination.
            name : launchpad program name.
            terminal : terminal for launchpad processes to be shown on.
            lp_launch_type: launchpad launch type.
>>>>>>> ffde3728
        """
        self._multi_process = multi_process
        self._name = name
        self._single_process_trainer_period = single_process_trainer_period
        self._single_process_evaluator_period = single_process_evaluator_period
        self._single_process_max_episodes = single_process_max_episodes
        self._terminal = terminal
        self._lp_launch_type = lp_launch_type
        if multi_process:
            self._program = lp.Program(name=name)
            self._nodes_on_gpu = nodes_on_gpu
        else:
            self._nodes: List = []
            self._node_dict: Dict = {
                "data_server": None,
                "parameter_server": None,
                "executor": None,
                "evaluator": None,
                "trainer": None,
            }

    def add(
        self,
        node_fn: Any,
        arguments: Any = [],
        node_type: Union[lp.ReverbNode, lp.CourierNode] = NodeType.courier,
        name: str = "Node",
    ) -> Any:
        """Add a node to the system.

        If multi-processing, add a node to the existing launchpad program,
        grouped under the given name.
        This means that when multi-processing,
        you can have multiple nodes of the same name (e.g. executor).
        If system is single-process, only one node per name is allowed in the system.

        Args:
            node_fn : Function returning the system process that will run on the node.
            arguments : Arguments used when initialising the system process.
            node_type : Type of launchpad node to use.
            name : Node name (e.g. executor).

        Raises:
            ValueError: if single-process and node name is not supported.
            ValueError: if single-process and trying to init a node more than once.

        Returns:
            The system process or launchpad node.
        """
        # Create a list of arguments
        if type(arguments) is not list:
            arguments = [arguments]

        if self._multi_process:
            with self._program.group(name):
                node = self._program.add_node(node_type(node_fn, *arguments))
            return node
        else:
            if name not in self._node_dict:
                raise ValueError(
                    f"{name} is not a valid node name."
                    + "Single process currently only supports "
                    + "nodes named: {list(self._node_dict.keys())}"
                )
            elif self._node_dict[name] is not None:
                raise ValueError(
                    f"Node named {name} initialised more than once."
                    + "Single process currently only supports one node per type."
                )

            node_fn = copy_node_fn(node_fn)
            process = node_fn(*arguments)
            if node_type == lp.ReverbNode:
                # Assigning server to self to keep it alive.
                self._replay_server = reverb.Server(process, port=None)
                process = reverb.Client(f"localhost:{self._replay_server.port}")
            self._nodes.append(process)
            self._node_dict[name] = process
            return process

    def get_nodes(self) -> List[Any]:
        """Get the nodes of a single-process system.

        Raises:
            ValueError: if system is multi-process.

        Returns:
            System nodes.
        """
        if self._multi_process:
            raise ValueError("Get nodes only implemented for single process setups.")

        return self._nodes

    def launch(self) -> None:
        """Launch the launchpad program or start the single-process system loop.

        Returns:
            None.
        """
        if self._multi_process:
            local_resources = lp_utils.to_device(
                program_nodes=self._program.groups.keys(),
                nodes_on_gpu=self._nodes_on_gpu,
            )

            lp.launch(
                self._program,
                launch_type=self._lp_launch_type,
                terminal=self._terminal,
                local_resources=local_resources,
            )
        else:
            episode = 1
            step = 1
            executor_steps = 0

            data_server = self._node_dict["data_server"]
            _ = self._node_dict["parameter_server"]
            executor = self._node_dict["executor"]
            evaluator = self._node_dict["evaluator"]
            trainer = self._node_dict["trainer"]

            # getting the maximum queue size
            queue_threshold = data_server.server_info()["trainer"].max_size

            while (
                self._single_process_max_episodes is None
                or episode <= self._single_process_max_episodes
            ):
                # if the queue is too full we skip the executor to ensure that the
                # executor won't hang when trying to push experience
                if data_server.server_info()["trainer"].current_size < int(
                    queue_threshold * 0.75
                ):
                    executor_stats = executor.run_episode_and_log()
                    executor_steps += executor_stats["episode_length"]

                    print(f"Episode {episode} completed.")
                    episode += 1

                # if the queue has less than sample_batch_size samples in it we skip
                # the trainer to ensure that the trainer won't hang
                if (
                    data_server.server_info()["trainer"].current_size
                    >= trainer.store.global_config.sample_batch_size
                    and step % self._single_process_trainer_period == 0
                ):
                    _ = trainer.step()  # logging done in trainer
                    print("Performed trainer step.")
                if step % self._single_process_evaluator_period == 0:
                    _ = evaluator.run_episode_and_log()
                    print("Performed evaluator run.")

                step += 1<|MERGE_RESOLUTION|>--- conflicted
+++ resolved
@@ -53,15 +53,6 @@
         Otherwise, create a dictionary for the nodes in the system.
 
         Args:
-<<<<<<< HEAD
-            multi_process : _description_.
-            nodes_on_gpu : _description_.
-            sp_trainer_period : _description_.
-            sp_evaluator_period : _description_.
-            name : _description_.
-            terminal : terminal for launchpad processes to be shown on
-            lp_launch_type: launchpad launch type to be used by system
-=======
             multi_process : whether to use launchpad to run nodes on separate processes.
             nodes_on_gpu : which nodes should be run on the GPU.
             single_process_trainer_period : number of episodes between single process
@@ -73,7 +64,6 @@
             name : launchpad program name.
             terminal : terminal for launchpad processes to be shown on.
             lp_launch_type: launchpad launch type.
->>>>>>> ffde3728
         """
         self._multi_process = multi_process
         self._name = name
