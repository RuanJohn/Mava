--- conflicted
+++ resolved
@@ -585,14 +585,6 @@
 
         episode_count, step_count = 0, 0
 
-<<<<<<< HEAD
-        # Currently, we only use intervals for eval loops.
-        environment_loop_schedule = (
-            self._executor._evaluator and self._executor.store.interval
-        )
-        if environment_loop_schedule:
-            eval_condition = check_count_condition(self._executor.store.interval)
-=======
         # TODO (Ruan): Checking whether we are using Jax or TF here
         # this should be removed once we deprecate TF.
         if hasattr(self._executor, "store"):
@@ -616,7 +608,6 @@
                 eval_interval_condition = check_count_condition(
                     self._executor._interval
                 )
->>>>>>> c626b626
 
         while not should_terminate(episode_count, step_count):
             if (not environment_loop_schedule) or (
