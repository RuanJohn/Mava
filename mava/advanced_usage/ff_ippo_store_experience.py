--- conflicted
+++ resolved
@@ -32,22 +32,9 @@
 
 from mava.evaluator import evaluator_setup
 from mava.networks import FeedForwardActor as Actor
-<<<<<<< HEAD
+from mava.networks import FeedForwardCritic as Critic
 from mava.systems.ppo.types import LearnerState, OptStates, Params, PPOTransition
 from mava.types import ActorApply, CriticApply, ExperimentOutput, MavaState
-=======
-from mava.networks import FeedForwardCritic as Critic
-from mava.types import (
-    ActorApply,
-    CriticApply,
-    ExperimentOutput,
-    LearnerState,
-    MavaState,
-    OptStates,
-    Params,
-    PPOTransition,
-)
->>>>>>> ed8cf388
 from mava.utils.checkpointing import Checkpointer
 from mava.utils.jax import merge_leading_dims, unreplicate_n_dims
 from mava.utils.logger import LogEvent, MavaLogger
