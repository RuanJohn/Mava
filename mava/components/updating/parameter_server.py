# python3
# Copyright 2021 InstaDeep Ltd. All rights reserved.
#
# Licensed under the Apache License, Version 2.0 (the "License");
# you may not use this file except in compliance with the License.
# You may obtain a copy of the License at
#
#     http://www.apache.org/licenses/LICENSE-2.0
#
# Unless required by applicable law or agreed to in writing, software
# distributed under the License is distributed on an "AS IS" BASIS,
# WITHOUT WARRANTIES OR CONDITIONS OF ANY KIND, either express or implied.
# See the License for the specific language governing permissions and
# limitations under the License.

"""Parameter server Component for Mava systems."""
import abc
<<<<<<< HEAD
import copy
import time
=======
>>>>>>> c20232de
from dataclasses import dataclass
from typing import Any, Dict, List, Optional, Sequence, Type, Union

import numpy as np

from mava.callbacks import Callback
from mava.components.building.networks import Networks
from mava.components.component import Component
from mava.core_jax import SystemParameterServer
from mava.utils.lp_utils import termination_fn


@dataclass
class ParameterServerConfig:
    non_blocking_sleep_seconds: int = 10
    experiment_path: str = "~/mava/"
    json_path: Optional[str] = None


class ParameterServer(Component):
    @abc.abstractmethod
    def __init__(
        self,
        config: ParameterServerConfig = ParameterServerConfig(),
    ) -> None:
        """Component defining hooks to override when creating a parameter server."""
        self.config = config

    @abc.abstractmethod
    def on_parameter_server_init_start(self, server: SystemParameterServer) -> None:
        """Register parameters and network params to track."""
        pass

    # Get
    @abc.abstractmethod
    def on_parameter_server_get_parameters(self, server: SystemParameterServer) -> None:
        """Fetch the parameters from the server specified in the store."""
        pass

    # Set
    @abc.abstractmethod
    def on_parameter_server_set_parameters(self, server: SystemParameterServer) -> None:
        """Set the parameters in the server to the values specified in the store."""
        pass

    # Add
    @abc.abstractmethod
    def on_parameter_server_add_to_parameters(
        self, server: SystemParameterServer
    ) -> None:
        """Increment the server parameters by the amount specified in the store."""
        pass

    @staticmethod
    def name() -> str:
        """Static method that returns component name."""
        return "parameter_server"

    @staticmethod
    def required_components() -> List[Type[Callback]]:
        """List of other Components required in the system for this Component to function.

        Networks required to set up server.store.network_factory.

        Returns:
            List of required component classes.
        """
        return [Networks]


class DefaultParameterServer(ParameterServer):
    def __init__(
        self,
        config: ParameterServerConfig = ParameterServerConfig(),
    ) -> None:
        """Default Mava parameter server.

        Registers count parameters and network params for tracking.
        Handles the getting, setting, and adding of parameters.

        Args:
            config: ParameterServerConfig.
        """
        self.config = config

    def on_parameter_server_init_start(self, server: SystemParameterServer) -> None:
        """Register parameters and network params to track.

        Args:
            server: SystemParameterServer.
        """
        networks = server.store.network_factory()

        # Store net_keys
        server.store.agents_net_keys = list(networks.keys())

        # Create parameters
        server.store.parameters = {
            "trainer_steps": np.zeros(1, dtype=np.int32),
            "trainer_walltime": np.zeros(1, dtype=np.float32),
            "evaluator_steps": np.zeros(1, dtype=np.int32),
            "evaluator_episodes": np.zeros(1, dtype=np.int32),
            "executor_episodes": np.zeros(1, dtype=np.int32),
            "executor_steps": np.zeros(1, dtype=np.int32),
        }
        # Network parameters
        for agent_net_key in networks.keys():
            # Ensure obs and target networks are sonnet modules
            server.store.parameters[f"policy_network-{agent_net_key}"] = networks[
                agent_net_key
            ].policy_params
            # Ensure obs and target networks are sonnet modules
            server.store.parameters[f"critic_network-{agent_net_key}"] = networks[
                agent_net_key
            ].critic_params
            server.store.parameters[
                f"policy_opt_state-{agent_net_key}"
            ] = server.store.policy_opt_states[agent_net_key]
            server.store.parameters[
                f"critic_opt_state-{agent_net_key}"
            ] = server.store.critic_opt_states[agent_net_key]

        server.store.experiment_path = self.config.experiment_path

        # Interrupt the system flag
        server.store.parameters["terminate"] = False

        # Interrupt the system in case all the executors failed
        server.store.parameters["num_executor_failed"] = 0

    # Get
    def on_parameter_server_get_parameters(self, server: SystemParameterServer) -> None:
        """Fetch the parameters from the server specified in the store.

        Args:
            server: SystemParameterServer.

        Returns:
            None.
        """
        # server.store._param_names set by Parameter Server
        names: Union[str, Sequence[str]] = server.store._param_names

        if type(names) == str:
            get_params = server.store.parameters[names]  # type: ignore
        else:
            get_params = {}
            for var_key in names:
                get_params[var_key] = server.store.parameters[var_key]
        server.store.get_parameters = get_params

        # Interrupt the system flag
        if server.store.parameters["terminate"]:
            time.sleep(15)
            termination_fn(server)

        # Interrupt the system in case all the executors failed
        if server.store.num_executors == server.store.parameters["num_executor_failed"]:
            termination_fn(server)

    # Set
    def on_parameter_server_set_parameters(self, server: SystemParameterServer) -> None:
        """Set the parameters in the server to the values specified in the store.

        Args:
            server: SystemParameterServer.

        Returns:
            None.
        """
        # server.store._set_params set by Parameter Server
        params: Dict[str, Any] = server.store._set_params
        names = params.keys()

        for var_key in names:
            assert var_key in server.store.parameters
            if type(server.store.parameters[var_key]) == tuple:
                raise NotImplementedError
                # # Loop through tuple
                # for var_i in range(len(server.store.parameters[var_key])):
                #     server.store.parameters[var_key][var_i].assign(params[var_key][var_i])
            else:
                server.store.parameters[var_key] = params[var_key]

    # Add
    def on_parameter_server_add_to_parameters(
        self, server: SystemParameterServer
    ) -> None:
        """Increment the server parameters by the amount specified in the store.

        Args:
            server: SystemParameterServer.

        Returns:
            None.
        """
        # server.store._add_to_params set by Parameter Server
        params: Dict[str, Any] = server.store._add_to_params
        names = params.keys()

        for var_key in names:
            assert var_key in server.store.parameters
            server.store.parameters[var_key] += params[var_key]<|MERGE_RESOLUTION|>--- conflicted
+++ resolved
@@ -15,11 +15,7 @@
 
 """Parameter server Component for Mava systems."""
 import abc
-<<<<<<< HEAD
 import copy
-import time
-=======
->>>>>>> c20232de
 from dataclasses import dataclass
 from typing import Any, Dict, List, Optional, Sequence, Type, Union
 
