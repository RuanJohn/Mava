--- conflicted
+++ resolved
@@ -16,11 +16,7 @@
 """Execution components for system builders"""
 import abc
 from dataclasses import dataclass
-<<<<<<< HEAD
-from typing import Callable, List, Optional, Type
-=======
-from typing import Callable, Optional, Tuple, Type, Union
->>>>>>> a71ca5b5
+from typing import Callable, List, Optional, Tuple, Type, Union
 
 import acme
 
