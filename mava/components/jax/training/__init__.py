# python3
# Copyright 2021 InstaDeep Ltd. All rights reserved.
#
# Licensed under the Apache License, Version 2.0 (the "License");
# you may not use this file except in compliance with the License.
# You may obtain a copy of the License at
#
#     http://www.apache.org/licenses/LICENSE-2.0
#
# Unless required by applicable law or agreed to in writing, software
# distributed under the License is distributed on an "AS IS" BASIS,
# WITHOUT WARRANTIES OR CONDITIONS OF ANY KIND, either express or implied.
# See the License for the specific language governing permissions and
# limitations under the License.

"""Trainer components for Mava systems."""
<<<<<<< HEAD
from mava.components.jax.training.advantage_estimation import (
    GAE,
    NormalizeGAE,
)
from mava.components.jax.training.base import (
    Batch,
    TrainingState,
    TrainingStateStats,
    TrainingStateSeparateNetworks,
    TrainingStateStatsSeparateNetworks,
    Utility,
)
from mava.components.jax.training.losses import (
    MAPGWithTrustRegionClippingLoss,
    MAPGWithTrustRegionClippingLossSeparateNetworks,
)
=======
from mava.components.jax.training.advantage_estimation import GAE
from mava.components.jax.training.base import Batch, TrainingState, Utility
from mava.components.jax.training.losses import MAPGWithTrustRegionClippingLoss
>>>>>>> 1018ab9f
from mava.components.jax.training.model_updating import (
    MAPGEpochUpdate,
    MAPGMinibatchUpdate,
)
from mava.components.jax.training.step import (
    DefaultTrainerStep,
    MAPGWithTrustRegionStep,
<<<<<<< HEAD
    MAPGWithTrustRegionStepNorm,
    MAPGWithTrustRegionStepSeparateNetworks,
    MAPGWithTrustRegionStepSeparateNetworksNorm
=======
>>>>>>> 1018ab9f
)
from mava.components.jax.training.trainer import (
    BaseTrainerInit,
    CustomTrainerInit,
    OneTrainerPerNetworkInit,
    SingleTrainerInit,
)<|MERGE_RESOLUTION|>--- conflicted
+++ resolved
@@ -14,28 +14,9 @@
 # limitations under the License.
 
 """Trainer components for Mava systems."""
-<<<<<<< HEAD
-from mava.components.jax.training.advantage_estimation import (
-    GAE,
-    NormalizeGAE,
-)
-from mava.components.jax.training.base import (
-    Batch,
-    TrainingState,
-    TrainingStateStats,
-    TrainingStateSeparateNetworks,
-    TrainingStateStatsSeparateNetworks,
-    Utility,
-)
-from mava.components.jax.training.losses import (
-    MAPGWithTrustRegionClippingLoss,
-    MAPGWithTrustRegionClippingLossSeparateNetworks,
-)
-=======
-from mava.components.jax.training.advantage_estimation import GAE
-from mava.components.jax.training.base import Batch, TrainingState, Utility
+from mava.components.jax.training.advantage_estimation import GAE, NormalizeGAE
+from mava.components.jax.training.base import Batch, TrainingState, TrainingStateStats, Utility
 from mava.components.jax.training.losses import MAPGWithTrustRegionClippingLoss
->>>>>>> 1018ab9f
 from mava.components.jax.training.model_updating import (
     MAPGEpochUpdate,
     MAPGMinibatchUpdate,
@@ -43,12 +24,7 @@
 from mava.components.jax.training.step import (
     DefaultTrainerStep,
     MAPGWithTrustRegionStep,
-<<<<<<< HEAD
     MAPGWithTrustRegionStepNorm,
-    MAPGWithTrustRegionStepSeparateNetworks,
-    MAPGWithTrustRegionStepSeparateNetworksNorm
-=======
->>>>>>> 1018ab9f
 )
 from mava.components.jax.training.trainer import (
     BaseTrainerInit,
