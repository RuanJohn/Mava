# python3
# Copyright 2021 InstaDeep Ltd. All rights reserved.
#
# Licensed under the Apache License, Version 2.0 (the "License");
# you may not use this file except in compliance with the License.
# You may obtain a copy of the License at
#
#     http://www.apache.org/licenses/LICENSE-2.0
#
# Unless required by applicable law or agreed to in writing, software
# distributed under the License is distributed on an "AS IS" BASIS,
# WITHOUT WARRANTIES OR CONDITIONS OF ANY KIND, either express or implied.
# See the License for the specific language governing permissions and
# limitations under the License.

"""Observation components for system builders"""

import abc
<<<<<<< HEAD
from dataclasses import dataclass
from typing import Any, Dict, List, Optional, Type
=======
from types import SimpleNamespace
from typing import Any, Dict, List, Type
>>>>>>> 9846ebf9

from mava.callbacks import Callback
from mava.components.jax import Component
from mava.components.jax.building.adders import Adder
from mava.components.jax.building.parameter_client import ExecutorParameterClient
from mava.components.jax.building.system_init import BaseSystemInit
from mava.components.jax.executing.action_selection import ExecutorSelectAction
from mava.core_jax import SystemExecutor
from mava.utils.sort_utils import sample_new_agent_keys, sort_str_num


class ExecutorObserve(Component):
    @abc.abstractmethod
    def __init__(self, config: SimpleNamespace = SimpleNamespace()):
        """Abstract component parses observations and updates executor variables.

        Args:
            config: ExecutorObserveConfig.
        """
        self.config = config

    @abc.abstractmethod
    def on_execution_observe_first(self, executor: SystemExecutor) -> None:
        """Handle first executor observation in episode."""
        pass

    @abc.abstractmethod
    def on_execution_observe(self, executor: SystemExecutor) -> None:
        """Handle observations in executor."""
        pass

    @abc.abstractmethod
    def on_execution_update(
        self, executor: SystemExecutor, force_update: Optional[bool] = False
    ) -> None:
        """Update the executor variables."""
        pass

    @staticmethod
    def name() -> str:
        """Static method that returns component name."""
        return "executor_observe"

    @staticmethod
    def required_components() -> List[Type[Callback]]:
        """List of other Components required in the system for this Component to function.

        Adder required to set up executor.store.adder.
        BaseSystemInit required to set up executor.store.agent_net_keys,
        executor.store.network_sampling_setup, and executor.store.net_keys_to_ids.
        ExecutorSelectAction required to assign executor.store.actions_info
        and executor.store.policies_info.
        ExecutorParameterClient required to set up
        executor.store.executor_parameter_client.

        Returns:
            List of required component classes.
        """
        return [Adder, BaseSystemInit, ExecutorSelectAction, ExecutorParameterClient]


class FeedforwardExecutorObserve(ExecutorObserve):
    def __init__(self, config: SimpleNamespace = SimpleNamespace()):
        """Component handles observations for a feedforward executor.

        Args:
            config: SimpleNamespace.
        """
        self.config = config

    def on_execution_observe_first(self, executor: SystemExecutor) -> None:
        """Handle first observation in episode and give to adder.

        Also selects networks to be used for episode.

        Args:
            executor: SystemExecutor.

        Returns:
            None.
        """
        if not executor.store.adder:
            return

        # Select new networks from the sampler at the start of each episode.
        agents = sort_str_num(list(executor.store.agent_net_keys.keys()))
        (
            executor.store.network_int_keys_extras,
            executor.store.agent_net_keys,
        ) = sample_new_agent_keys(
            agents,
            executor.store.network_sampling_setup,
            executor.store.net_keys_to_ids,
        )
        # executor.store.extras set by Executor
        executor.store.extras[
            "network_int_keys"
        ] = executor.store.network_int_keys_extras

        # executor.store.timestep set by Executor
        executor.store.adder.add_first(executor.store.timestep, executor.store.extras)

    def on_execution_observe(self, executor: SystemExecutor) -> None:
        """Handle observations and pass along to the adder.

        Args:
            executor: SystemExecutor.

        Returns:
            None.
        """
        if not executor.store.adder:
            return

        actions_info = executor.store.actions_info
        policies_info = executor.store.policies_info

        adder_actions: Dict[str, Any] = {}
        # executor.store.next_extras set by Executor
        executor.store.next_extras["policy_info"] = {}
        for agent in actions_info.keys():
            adder_actions[agent] = {
                "actions_info": actions_info[agent],
            }
            executor.store.next_extras["policy_info"][agent] = policies_info[agent]

        executor.store.next_extras[
            "network_int_keys"
        ] = executor.store.network_int_keys_extras

        # executor.store.next_timestep set by Executor
        executor.store.adder.add(
            adder_actions, executor.store.next_timestep, executor.store.next_extras
        )

    def on_execution_update(
        self, executor: SystemExecutor, force_update: Optional[bool] = False
    ) -> None:
        """Update the executor variables."""
        if executor.store.executor_parameter_client:
            if force_update:
                executor.store.executor_parameter_client.force_get_async()
            else:
                executor.store.executor_parameter_client.get_async()<|MERGE_RESOLUTION|>--- conflicted
+++ resolved
@@ -16,13 +16,8 @@
 """Observation components for system builders"""
 
 import abc
-<<<<<<< HEAD
-from dataclasses import dataclass
+from types import SimpleNamespace
 from typing import Any, Dict, List, Optional, Type
-=======
-from types import SimpleNamespace
-from typing import Any, Dict, List, Type
->>>>>>> 9846ebf9
 
 from mava.callbacks import Callback
 from mava.components.jax import Component
