--- conflicted
+++ resolved
@@ -205,12 +205,8 @@
         observation_networks: Dict[str, snt.Module],
         policy_networks: Dict[str, snt.Module],
         critic_networks: Dict[str, snt.Module],
-<<<<<<< HEAD
-        agent_net_config: Dict[str, str],
+        agent_net_keys: Dict[str, str],
         net_spec_config: Dict[str, str] = {},
-=======
-        agent_net_keys: Dict[str, str],
->>>>>>> bf12cdff
     ):
         self._env_spec = environment_spec
         self._agents = self._env_spec.get_agent_ids()  # All agend ids
@@ -221,12 +217,8 @@
         self._observation_networks = observation_networks
         self._policy_networks = policy_networks
         self._critic_networks = critic_networks
-<<<<<<< HEAD
-        self._agent_net_config = agent_net_config
+        self._agent_net_keys = agent_net_keys
         self._net_keys = self._policy_networks.keys()
-=======
-        self._agent_net_keys = agent_net_keys
->>>>>>> bf12cdff
         self._n_agents = len(self._agents)
         self._embed_specs: Dict[str, Any] = {}
 
@@ -272,10 +264,6 @@
         for net_key in self._net_keys:
             agent_key = self._net_spec_config[net_key]
             obs_spec = actor_obs_specs[agent_key]
-<<<<<<< HEAD
-=======
-            agent_net_key = self._agent_net_keys[agent_key]
->>>>>>> bf12cdff
             emb_spec = tf2_utils.create_variables(
                 self._observation_networks[net_key], [obs_spec]
             )
@@ -312,12 +300,6 @@
             # get specs
             emb_spec = embed_specs[agent_key]
 
-<<<<<<< HEAD
-=======
-            # Get the agent's network key
-            agent_net_key = self._agent_net_keys[agent_key]
-
->>>>>>> bf12cdff
             # Create variables.
             tf2_utils.create_variables(self._critic_networks[net_key], [emb_spec])
 
@@ -334,15 +316,9 @@
 
     def create_behaviour_policy(self) -> Dict[str, snt.Module]:
         behaviour_policy_networks: Dict[str, snt.Module] = {}
-<<<<<<< HEAD
         for net_key in self._net_keys:
             snt_module = type(self._policy_networks[net_key])
             behaviour_policy_networks[net_key] = snt_module(
-=======
-        for agent_net_key in set(self._agent_net_keys.values()):
-            snt_module = type(self._policy_networks[agent_net_key])
-            behaviour_policy_networks[agent_net_key] = snt_module(
->>>>>>> bf12cdff
                 [
                     self._observation_networks[net_key],
                     self._policy_networks[net_key],
@@ -366,24 +342,16 @@
         observation_networks: Dict[str, snt.Module],
         policy_networks: Dict[str, snt.Module],
         critic_networks: Dict[str, snt.Module],
-<<<<<<< HEAD
-        agent_net_config: Dict[str, str],
+        agent_net_keys: Dict[str, str],
         net_spec_config: Dict[str, str] = {},
-=======
-        agent_net_keys: Dict[str, str],
->>>>>>> bf12cdff
     ):
         super().__init__(
             environment_spec=environment_spec,
             observation_networks=observation_networks,
             policy_networks=policy_networks,
             critic_networks=critic_networks,
-<<<<<<< HEAD
-            agent_net_config=agent_net_config,
+            agent_net_keys=agent_net_keys,
             net_spec_config=net_spec_config,
-=======
-            agent_net_keys=agent_net_keys,
->>>>>>> bf12cdff
         )
 
     def _get_critic_specs(
@@ -407,12 +375,6 @@
             emb_spec = embed_specs[agent_key]
             act_spec = act_specs[agent_key]
 
-<<<<<<< HEAD
-=======
-            # Get the agent's network key
-            agent_net_key = self._agent_net_keys[agent_key]
-
->>>>>>> bf12cdff
             # Create variables.
             tf2_utils.create_variables(
                 self._critic_networks[net_key], [emb_spec, act_spec]
