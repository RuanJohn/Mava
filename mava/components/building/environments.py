--- conflicted
+++ resolved
@@ -114,18 +114,11 @@
             None.
         """
         # Global config set by EnvironmentSpec component
-<<<<<<< HEAD
         (
             builder.store.executor_environment,
             _,
         ) = builder.store.global_config.environment_factory(
-            evaluation=False
-=======
-        builder.store.executor_environment = (
-            builder.store.global_config.environment_factory(
-                evaluation=builder.store.is_evaluator
-            )
->>>>>>> c9e8cf2c
+            evaluation=builder.store.is_evaluator
         )  # type: ignore
 
     @abc.abstractmethod
