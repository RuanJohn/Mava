# Copyright 2022 InstaDeep Ltd. All rights reserved.
#
# Licensed under the Apache License, Version 2.0 (the "License");
# you may not use this file except in compliance with the License.
# You may obtain a copy of the License at
#
#     http://www.apache.org/licenses/LICENSE-2.0
#
# Unless required by applicable law or agreed to in writing, software
# distributed under the License is distributed on an "AS IS" BASIS,
# WITHOUT WARRANTIES OR CONDITIONS OF ANY KIND, either express or implied.
# See the License for the specific language governing permissions and
# limitations under the License.

import copy
from abc import abstractmethod
from collections import namedtuple
from functools import cached_property
from typing import TYPE_CHECKING, Any, Dict, List, Optional, Tuple, Union

import chex
import jax
import jax.numpy as jnp
from brax.envs import State as BraxState
from chex import Array, PRNGKey
from gymnax.environments import spaces as gymnax_spaces
from jaxmarl.environments import SMAX
from jaxmarl.environments import spaces as jaxmarl_spaces
from jaxmarl.environments.mabrax import MABraxEnv
from jaxmarl.environments.multi_agent_env import MultiAgentEnv
from jumanji import specs
from jumanji.types import StepType, TimeStep, restart
from jumanji.wrappers import Wrapper

from mava.types import Observation, ObservationGlobalState, State

if TYPE_CHECKING:  # https://github.com/python/mypy/issues/6239
    from dataclasses import dataclass
else:
    from flax.struct import dataclass


@dataclass
class JaxMarlState:
    """Wrapper around a JaxMarl state to provide necessary attributes for jumanji environments."""

    state: State
    key: chex.PRNGKey
    step: int


def _is_discrete(space: jaxmarl_spaces.Space) -> bool:
    """JaxMarl sometimes uses gymnax and sometimes uses their own specs, so this is needed."""
    return isinstance(space, (gymnax_spaces.Discrete, jaxmarl_spaces.Discrete))


def _is_box(space: jaxmarl_spaces.Space) -> bool:
    """JaxMarl sometimes uses gymnax and sometimes uses their own specs, so this is needed."""
    return isinstance(space, (gymnax_spaces.Box, jaxmarl_spaces.Box))


def _is_dict(space: jaxmarl_spaces.Space) -> bool:
    """JaxMarl sometimes uses gymnax and sometimes uses their own specs, so this is needed."""
    return isinstance(space, (gymnax_spaces.Dict, jaxmarl_spaces.Dict))


def _is_tuple(space: jaxmarl_spaces.Space) -> bool:
    return isinstance(space, (gymnax_spaces.Tuple, jaxmarl_spaces.Tuple))


def batchify(x: Dict[str, Array], agents: List[str]) -> Array:
    """Stack dictionary values into a single array."""
    return jnp.stack([x[agent] for agent in agents])


def unbatchify(x: Array, agents: List[str]) -> Dict[str, Array]:
    """Split array into dictionary entries."""
    return {agent: x[i] for i, agent in enumerate(agents)}


def merge_space(
    spec: Dict[str, Union[jaxmarl_spaces.Box, jaxmarl_spaces.Discrete]]
) -> jaxmarl_spaces.Space:
    """Convert a dictionary of spaces into a single space with a num_agents size first dimension.

    JaxMarl uses a dictionary of specs, one per agent. For now we want this to be a single spec.
    """
    n_agents = len(spec)
    single_spec = copy.deepcopy(list(spec.values())[0])

    err = f"Unsupported space for merging spaces, expected Box or Discrete, got {type(single_spec)}"
    assert _is_discrete(single_spec) or _is_box(single_spec), err

    new_shape = (n_agents, *single_spec.shape)
    single_spec.shape = new_shape

    return single_spec


def is_homogenous(env: MultiAgentEnv) -> bool:
    """Check that all agents in an environment have the same observation and action spaces.

    Note: currently this is done by checking the shape of the observation and action spaces
    as gymnax/jaxmarl environments do not have a custom __eq__ for their specs.
    """
    agents = list(env.observation_spaces.keys())

    main_agent_obs_shape = env.observation_space(agents[0]).shape
    main_agent_act_shape = env.action_space(agents[0]).shape
    # Cannot easily check low, high and n are the same, without being very messy.
    # Unfortunately gymnax/jaxmarl doesn't have a custom __eq__ for their specs.
    same_obs_shape = all(
        env.observation_space(agent).shape == main_agent_obs_shape for agent in agents[1:]
    )
    same_act_shape = all(
        env.action_space(agent).shape == main_agent_act_shape for agent in agents[1:]
    )

    return same_obs_shape and same_act_shape


def jaxmarl_space_to_jumanji_spec(space: jaxmarl_spaces.Space) -> specs.Spec:
    """Convert a jaxmarl space to a jumanji spec."""
    if _is_discrete(space):
        # jaxmarl have multi-discrete, but don't seem to use it.
        if space.shape == ():
            return specs.DiscreteArray(num_values=space.n, dtype=space.dtype)
        else:
            return specs.MultiDiscreteArray(
                num_values=jnp.full(space.shape, space.n), dtype=space.dtype
            )
    elif _is_box(space):
        return specs.BoundedArray(
            shape=space.shape,
            dtype=space.dtype,
            minimum=space.low,
            maximum=space.high,
        )
    elif _is_dict(space):
        # Jumanji needs something to hold the specs
        contructor = namedtuple("SubSpace", list(space.spaces.keys()))  # type: ignore
        # Recursively convert spaces to specs
        sub_specs = {
            sub_space_name: jaxmarl_space_to_jumanji_spec(sub_space)
            for sub_space_name, sub_space in space.spaces.items()
        }
        return specs.Spec(constructor=contructor, name="", **sub_specs)
    elif _is_tuple(space):
        # Jumanji needs something to hold the specs
        field_names = [f"sub_space_{i}" for i in range(len(space.spaces))]
        constructor = namedtuple("SubSpace", field_names)  # type: ignore
        # Recursively convert spaces to specs
        sub_specs = {
            f"sub_space_{i}": jaxmarl_space_to_jumanji_spec(sub_space)
            for i, sub_space in enumerate(space.spaces)
        }
        return specs.Spec(constructor=constructor, name="", **sub_specs)
    else:
        raise ValueError(f"Unsupported JaxMarl space: {space}")


class JaxMarlWrapper(Wrapper):
    """
    A wrapper for JaxMarl environments to make their API compatible with Jumanji environments.
    """

    def __init__(
        self,
        env: MultiAgentEnv,
        has_global_state: bool,
        timelimit: int,
        add_agent_ids_to_state: bool = False,
    ) -> None:
        """
        Initialize the JaxMarlWrapper.

        Args:
        - env: The JaxMarl environment to wrap.
        - has_global_state: Whether the environment has global state.
        - timelimit: The time limit for each episode.
        - add_agent_ids_to_state: Whether to add the agent ids to the global state.
        """
        # Check that all specs are the same as we only support homogeneous environments, for now ;)
        homogenous_error = (
            f"Mava only supports environments with homogeneous agents, "
            f"but you tried to use {env} which is not homogeneous."
        )
        assert is_homogenous(env), homogenous_error

        super().__init__(env)
        self._env: MultiAgentEnv
        self._timelimit = timelimit
        self.agents = self._env.agents
        self.num_agents = self._env.num_agents
        self.has_global_state = has_global_state
        self.add_agent_ids_to_state = add_agent_ids_to_state

        # Calling these on init to cache the values in a non-jitted context.
        self.state_size
        self.n_actions

    def reset(
        self, key: PRNGKey
    ) -> Tuple[JaxMarlState, TimeStep[Union[Observation, ObservationGlobalState]]]:
        key, reset_key = jax.random.split(key)
        obs, env_state = self._env.reset(reset_key)

        obs = self._create_observation(obs, env_state, None, True)
        return JaxMarlState(env_state, key, 0), restart(obs, shape=(self.num_agents,))

    def step(
        self, state: JaxMarlState, action: Array
    ) -> Tuple[JaxMarlState, TimeStep[Union[Observation, ObservationGlobalState]]]:
        # todo: how do you know if it's a truncation with only dones?
        key, step_key = jax.random.split(state.key)
        obs, env_state, reward, done, _ = self._env.step(
            step_key, state.state, unbatchify(action, self.agents)
        )

        obs = self._create_observation(obs, env_state, state, False)

        step_type = jax.lax.select(done["__all__"], StepType.LAST, StepType.MID)

        ts = TimeStep(
            step_type=step_type,
            reward=batchify(reward, self.agents),
            discount=1.0 - batchify(done, self.agents),
            observation=obs,
        )

        return JaxMarlState(env_state, key, state.step + 1), ts

    def _create_observation(
        self,
        obs: Dict[str, Array],
        wrapped_env_state: Any,
        jaxmarl_state: Optional[JaxMarlState] = None,
        reset: bool = False,
    ) -> Union[Observation, ObservationGlobalState]:
        """Create an observation from the raw observation and environment state."""
        obs_data = {
            "agents_view": batchify(obs, self.agents),
            "action_mask": self.action_mask(wrapped_env_state),
        }
        if reset:
            obs_data["step_count"] = jnp.zeros(self.num_agents, dtype=int)
        else:
            obs_data["step_count"] = jnp.repeat(jaxmarl_state.step, self.num_agents)  # type: ignore

        if self.has_global_state:
            obs_data["global_state"] = self.get_global_state(wrapped_env_state, obs)
            return ObservationGlobalState(**obs_data)
        else:
            return Observation(**obs_data)

    def observation_spec(self) -> specs.Spec:
        agents_view = jaxmarl_space_to_jumanji_spec(merge_space(self._env.observation_spaces))

        action_mask = specs.BoundedArray(
            (self.num_agents, self.n_actions), bool, False, True, "action_mask"
        )
        step_count = specs.BoundedArray(
            (self.num_agents,), jnp.int32, 0, self._timelimit, "step_count"
        )

        if self.has_global_state:
            global_state = specs.Array(
                (self.num_agents, self.state_size),
                agents_view.dtype,
                "global_state",
            )

            return specs.Spec(
                ObservationGlobalState,
                "ObservationSpec",
                agents_view=agents_view,
                action_mask=action_mask,
                global_state=global_state,
                step_count=step_count,
            )

        return specs.Spec(
            Observation,
            "ObservationSpec",
            agents_view=agents_view,
            action_mask=action_mask,
            step_count=step_count,
        )

    def action_spec(self) -> specs.Spec:
        return jaxmarl_space_to_jumanji_spec(merge_space(self._env.action_spaces))

    def reward_spec(self) -> specs.Array:
        return specs.Array(shape=(self.num_agents,), dtype=float, name="reward")

    def discount_spec(self) -> specs.BoundedArray:
        return specs.BoundedArray(
            shape=(self.num_agents,), dtype=float, minimum=0.0, maximum=1.0, name="discount"
        )

    @abstractmethod
    def action_mask(self, wrapped_env_state: Any) -> Array:
        """Get action mask for each agent."""
        ...

    @abstractmethod
    def get_global_state(self, wrapped_env_state: Any, obs: Dict[str, Array]) -> Array:
        """Get global state from observation for each agent."""
        ...

    @cached_property
    @abstractmethod
    def n_actions(self) -> chex.Array:
        "Get the number of actions for each agent."
        ...

    @cached_property
    @abstractmethod
    def state_size(self) -> chex.Array:
        "Get the sate size of the global observation"
        ...


class SmaxWrapper(JaxMarlWrapper):
    """Wrapper for SMAX environment"""

    def __init__(
        self,
        env: MultiAgentEnv,
        has_global_state: bool = False,
        timelimit: int = 500,
        add_agent_ids_to_state: bool = False,
    ):
        super().__init__(env, has_global_state, timelimit, add_agent_ids_to_state)
<<<<<<< HEAD
        self.log_win_rate = self._env.name in ["HeuristicEnemySMAX", "LearnedPolicyEnemySMAX"]

    def reset(
        self, key: PRNGKey
    ) -> Tuple[JaxMarlState, TimeStep[Union[Observation, ObservationGlobalState]]]:
        state, ts = super().reset(key)
        extras = {"won_episode": False} if self.log_win_rate else {}
        ts = ts.replace(extras=extras)
        return state, ts

    def step(
        self, state: JaxMarlState, action: Array
    ) -> Tuple[JaxMarlState, TimeStep[Union[Observation, ObservationGlobalState]]]:
        state, ts = super().step(state, action)

        current_winner = self.log_win_rate & (ts.step_type == StepType.LAST) & jnp.all(ts.reward >= 1.0)
        extras = {"won_episode": current_winner} if self.log_win_rate else {}
        ts = ts.replace(extras=extras)
        return state, ts
=======
        self._env: SMAX
>>>>>>> ab89ee5c

    @cached_property
    def state_size(self) -> chex.Array:
        "Get the sate size of the global observation"
        return self._env.state_size

    @cached_property
    def n_actions(self) -> chex.Array:
        "Get the number of actions for each agent."
        single_agent_action_space = self._env.action_space(self.agents[0])
        return single_agent_action_space.n

    def action_mask(self, wrapped_env_state: Any) -> Array:
        """Get action mask for each agent."""
        avail_actions = self._env.get_avail_actions(wrapped_env_state)
        return jnp.array(batchify(avail_actions, self.agents), dtype=bool)

    def get_global_state(self, wrapped_env_state: Any, obs: Dict[str, Array]) -> Array:
        """Get global state from observation and copy it for each agent."""
        return jnp.tile(jnp.array(obs["world_state"]), (self.num_agents, 1))


class MabraxWrapper(JaxMarlWrapper):
    """Wrraper for the Mabrax environment."""

    def __init__(
        self,
        env: MABraxEnv,
        has_global_state: bool = False,
        timelimit: int = 1000,
        add_agent_ids_to_state: bool = False,
    ):
        super().__init__(env, has_global_state, timelimit, add_agent_ids_to_state)
        self._env: MABraxEnv

    @cached_property
    def n_actions(self) -> chex.Array:
        "Get the number of actions for each agent."
        return self.action_spec().shape[0]

    @cached_property
    def state_size(self) -> chex.Array:
        "Get the sate size of the global observation"
        brax_env = self._env.env
        state_size = brax_env.observation_size
        return (
            state_size + self._env.num_agents
            if self._env.homogenisation_method == "max" and self.add_agent_ids_to_state
            else state_size
        )

    def action_mask(self, wrapped_env_state: BraxState) -> Array:
        """Get action mask for each agent."""
        return jnp.ones((self.num_agents, self.n_actions), dtype=bool)

    def get_global_state(self, wrapped_env_state: BraxState, obs: Dict[str, Array]) -> Array:
        """Get global state from observation and copy it for each agent."""
        # Use the global state of brax.
        global_state = jnp.tile(wrapped_env_state.obs, (self.num_agents, 1))

        # Including IDs in the global state can be generally beneficial.
        # In this case, add_agent_id=False so the agent's ID must be added to the global state.
        if self._env.homogenisation_method == "max" and self.add_agent_ids_to_state:
            agent_ids = jnp.eye(self.num_agents)
            global_state = jnp.tile(wrapped_env_state.obs, (self.num_agents, 1))
            global_state = jnp.concatenate([agent_ids, global_state], axis=-1)

        return global_state<|MERGE_RESOLUTION|>--- conflicted
+++ resolved
@@ -332,7 +332,7 @@
         add_agent_ids_to_state: bool = False,
     ):
         super().__init__(env, has_global_state, timelimit, add_agent_ids_to_state)
-<<<<<<< HEAD
+        self._env: SMAX
         self.log_win_rate = self._env.name in ["HeuristicEnemySMAX", "LearnedPolicyEnemySMAX"]
 
     def reset(
@@ -352,9 +352,6 @@
         extras = {"won_episode": current_winner} if self.log_win_rate else {}
         ts = ts.replace(extras=extras)
         return state, ts
-=======
-        self._env: SMAX
->>>>>>> ab89ee5c
 
     @cached_property
     def state_size(self) -> chex.Array:
