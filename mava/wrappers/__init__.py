# python3
# Copyright 2021 InstaDeep Ltd. All rights reserved.
#
# Licensed under the Apache License, Version 2.0 (the "License");
# you may not use this file except in compliance with the License.
# You may obtain a copy of the License at
#
#     http://www.apache.org/licenses/LICENSE-2.0
#
# Unless required by applicable law or agreed to in writing, software
# distributed under the License is distributed on an "AS IS" BASIS,
# WITHOUT WARRANTIES OR CONDITIONS OF ANY KIND, either express or implied.
# See the License for the specific language governing permissions and
# limitations under the License.

<<<<<<< HEAD
from mava.wrappers.debugging_envs import DebuggingEnvWrapper, TwoStepWrapper
=======
from mava.wrappers.debugging_envs import DebuggingEnvWrapper
>>>>>>> 721306a4
from mava.wrappers.environment_loop_statistics import (
    DetailedEpisodeStatistics,
    DetailedPerAgentStatistics,
)
from mava.wrappers.pettingzoo import (
    PettingZooAECEnvWrapper,
    PettingZooParallelEnvWrapper,
)
from mava.wrappers.system_trainer_statistics import DetailedTrainerStatistics<|MERGE_RESOLUTION|>--- conflicted
+++ resolved
@@ -13,11 +13,9 @@
 # See the License for the specific language governing permissions and
 # limitations under the License.
 
-<<<<<<< HEAD
+
 from mava.wrappers.debugging_envs import DebuggingEnvWrapper, TwoStepWrapper
-=======
-from mava.wrappers.debugging_envs import DebuggingEnvWrapper
->>>>>>> 721306a4
+
 from mava.wrappers.environment_loop_statistics import (
     DetailedEpisodeStatistics,
     DetailedPerAgentStatistics,
