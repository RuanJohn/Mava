--- conflicted
+++ resolved
@@ -225,11 +225,7 @@
 
         # Initialise hidden state.
         init_hstate = scanned_rnn.initialize_carry(
-<<<<<<< HEAD
-            eval_batch, config.system.actor_network.pre_torso_layer_sizes[-1]
-=======
-            eval_batch, config["network"]["actor_network"]["pre_torso_layer_sizes"][-1]
->>>>>>> 5917e1a4
+            eval_batch, config.network.actor_network.pre_torso_layer_sizes[-1]
         )
         init_hstate = jnp.expand_dims(init_hstate, axis=1)
         init_hstate = jnp.expand_dims(init_hstate, axis=2)
