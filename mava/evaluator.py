# Copyright 2022 InstaDeep Ltd. All rights reserved.
#
# Licensed under the Apache License, Version 2.0 (the "License");
# you may not use this file except in compliance with the License.
# You may obtain a copy of the License at
#
#     http://www.apache.org/licenses/LICENSE-2.0
#
# Unless required by applicable law or agreed to in writing, software
# distributed under the License is distributed on an "AS IS" BASIS,
# WITHOUT WARRANTIES OR CONDITIONS OF ANY KIND, either express or implied.
# See the License for the specific language governing permissions and
# limitations under the License.

from typing import Dict, Optional, Tuple, Union

import chex
import flax.linen as nn
import jax
import jax.numpy as jnp
from flax.core.frozen_dict import FrozenDict
from omegaconf import DictConfig

from mava.types import (
    ActorApply,
    EvalFn,
    EvalState,
    ExperimentOutput,
    MarlEnv,
    RecActorApply,
    RNNEvalState,
)


def get_ff_evaluator_fn(
    env: MarlEnv,
    apply_fn: ActorApply,
    config: DictConfig,
    log_win_rate: bool = False,
    eval_multiplier: int = 1,
) -> EvalFn:
    """Get the evaluator function for feedforward networks.

    Args:
<<<<<<< HEAD
        env (MarlEnv): An evironment instance for evaluation.
=======
    ----
        env (Environment): An evironment instance for evaluation.
>>>>>>> 58a8eb9b
        apply_fn (callable): Network forward pass method.
        config (dict): Experiment configuration.
        eval_multiplier (int): A scalar that will increase the number of evaluation
            episodes by a fixed factor. The reason for the increase is to enable the
            computation of the `absolute metric` which is a metric computed and the end
            of training by rolling out the policy which obtained the greatest evaluation
            performance during training for 10 times more episodes than were used at a
            single evaluation step.

    """

    def eval_one_episode(params: FrozenDict, init_eval_state: EvalState) -> Dict:
        """Evaluate one episode. It is vectorized over the number of evaluation episodes."""

        def _env_step(eval_state: EvalState) -> EvalState:
            """Step the environment."""
            # PRNG keys.
            key, env_state, last_timestep, step_count, episode_return = eval_state

            # Select action.
            key, policy_key = jax.random.split(key)
            # Add a batch dimension to the observation.
            pi = apply_fn(
                params, jax.tree_map(lambda x: x[jnp.newaxis, ...], last_timestep.observation)
            )

            if config.arch.evaluation_greedy:
                action = pi.mode()
            else:
                action = pi.sample(seed=policy_key)

            # Remove batch dim for stepping the environment.
            action = jnp.squeeze(action, axis=0)

            # Step environment.
            env_state, timestep = env.step(env_state, action)

            # Log episode metrics.
            episode_return += timestep.reward
            step_count += 1
            eval_state = EvalState(key, env_state, timestep, step_count, episode_return)
            return eval_state

        def not_done(carry: Tuple) -> bool:
            """Check if the episode is done."""
            timestep = carry[2]
            is_not_done: bool = ~timestep.last()
            return is_not_done

        final_state = jax.lax.while_loop(not_done, _env_step, init_eval_state)

        eval_metrics = {
            "episode_return": final_state.episode_return,
            "episode_length": final_state.step_count,
        }
        # Log won episode if win rate is required.

        if log_win_rate:
            eval_metrics["won_episode"] = final_state.timestep.extras["won_episode"]

        return eval_metrics

    def evaluator_fn(trained_params: FrozenDict, key: chex.PRNGKey) -> ExperimentOutput[EvalState]:
        """Evaluator function."""
        # Initialise environment states and timesteps.
        n_devices = len(jax.devices())

        eval_batch = (config.arch.num_eval_episodes // n_devices) * eval_multiplier

        key, *env_keys = jax.random.split(key, eval_batch + 1)
        env_states, timesteps = jax.vmap(env.reset)(jnp.stack(env_keys))
        # Split keys for each core.
        key, *step_keys = jax.random.split(key, eval_batch + 1)
        # Add dimension to pmap over.
        step_keys = jnp.stack(step_keys).reshape(eval_batch, -1)

        eval_state = EvalState(
            key=step_keys,
            env_state=env_states,
            timestep=timesteps,
            step_count=jnp.zeros((eval_batch, 1)),
            episode_return=jnp.zeros_like(timesteps.reward),
        )

        eval_metrics = jax.vmap(
            eval_one_episode,
            in_axes=(None, 0),
            axis_name="eval_batch",
        )(trained_params, eval_state)

        return ExperimentOutput(
            learner_state=eval_state,
            episode_metrics=eval_metrics,
            train_metrics={},
        )

    return evaluator_fn


def get_rnn_evaluator_fn(
    env: MarlEnv,
    apply_fn: RecActorApply,
    config: DictConfig,
    scanned_rnn: nn.Module,
    log_win_rate: bool = False,
    eval_multiplier: int = 1,
) -> EvalFn:
    """Get the evaluator function for recurrent networks."""

    def eval_one_episode(params: FrozenDict, init_eval_state: RNNEvalState) -> Dict:
        """Evaluate one episode. It is vectorized over the number of evaluation episodes."""

        def _env_step(eval_state: RNNEvalState) -> RNNEvalState:
            """Step the environment."""
            (
                key,
                env_state,
                last_timestep,
                last_done,
                hstate,
                step_count,
                episode_return,
            ) = eval_state

            # PRNG keys.
            key, policy_key = jax.random.split(key)

            # Add a batch dimension and env dimension to the observation.
            batched_observation = jax.tree_util.tree_map(
                lambda x: x[jnp.newaxis, jnp.newaxis, :], last_timestep.observation
            )
            ac_in = (
                batched_observation,
                last_done[jnp.newaxis, jnp.newaxis, :],
            )

            # Run the network.
            hstate, pi = apply_fn(params, hstate, ac_in)

            if config.arch.evaluation_greedy:
                action = pi.mode()
            else:
                action = pi.sample(seed=policy_key)

            # Step environment.
            env_state, timestep = env.step(env_state, action[-1].squeeze(0))

            # Log episode metrics.
            episode_return += timestep.reward
            step_count += 1
            eval_state = RNNEvalState(
                key,
                env_state,
                timestep,
                jnp.repeat(timestep.last(), config.system.num_agents),
                hstate,
                step_count,
                episode_return,
            )
            return eval_state

        def not_done(carry: Tuple) -> bool:
            """Check if the episode is done."""
            timestep = carry[2]
            is_not_done: bool = ~timestep.last()
            return is_not_done

        final_state = jax.lax.while_loop(not_done, _env_step, init_eval_state)

        eval_metrics = {
            "episode_return": final_state.episode_return,
            "episode_length": final_state.step_count,
        }
        # Log won episode if win rate is required.
        if log_win_rate:
            eval_metrics["won_episode"] = final_state.timestep.extras["won_episode"]

        return eval_metrics

    def evaluator_fn(
        trained_params: FrozenDict, key: chex.PRNGKey
    ) -> ExperimentOutput[RNNEvalState]:
        """Evaluator function."""
        # Initialise environment states and timesteps.
        n_devices = len(jax.devices())

        eval_batch = config.arch.num_eval_episodes // n_devices * eval_multiplier

        key, *env_keys = jax.random.split(key, eval_batch + 1)
        env_states, timesteps = jax.vmap(env.reset)(jnp.stack(env_keys))
        # Split keys for each core.
        key, *step_keys = jax.random.split(key, eval_batch + 1)
        # Add dimension to pmap over.
        step_keys = jnp.stack(step_keys).reshape(eval_batch, -1)

        # Initialise hidden state.
        init_hstate = scanned_rnn.initialize_carry(
            (eval_batch, config.system.num_agents),
            config.network.hidden_state_dim,
        )

        # Initialise dones.
        dones = jnp.zeros(
            (
                eval_batch,
                config.system.num_agents,
            ),
            dtype=bool,
        )

        # Adding an extra batch dim for the vmapped eval functions.
        init_hstate = init_hstate[:, jnp.newaxis, ...]

        eval_state = RNNEvalState(
            key=step_keys,
            env_state=env_states,
            timestep=timesteps,
            dones=dones,
            hstate=init_hstate,
            step_count=jnp.zeros((eval_batch, 1)),
            episode_return=jnp.zeros_like(timesteps.reward),
        )

        eval_metrics = jax.vmap(
            eval_one_episode,
            in_axes=(None, 0),
            axis_name="eval_batch",
        )(trained_params, eval_state)

        return ExperimentOutput(
            learner_state=eval_state,
            episode_metrics=eval_metrics,
            train_metrics={},
        )

    return evaluator_fn


def make_eval_fns(
    eval_env: MarlEnv,
    network_apply_fn: Union[ActorApply, RecActorApply],
    config: DictConfig,
    use_recurrent_net: bool = False,
    scanned_rnn: Optional[nn.Module] = None,
) -> Tuple[EvalFn, EvalFn]:
    """Initialize evaluator functions for reinforcement learning.

    Args:
    ----
        eval_env (Environment): The environment used for evaluation.
        network_apply_fn (Union[ActorApply,RecActorApply]): Creates a policy to sample.
        config (DictConfig): The configuration settings for the evaluation.
        use_recurrent_net (bool, optional): Whether to use a rnn. Defaults to False.
        scanned_rnn (Optional[nn.Module], optional): The rnn module.
            Required if `use_recurrent_net` is True. Defaults to None.

    Returns:
    -------
        Tuple[EvalFn, EvalFn]: A tuple of two evaluation functions:
        one for use during training and one for absolute metrics.

    Raises:
    ------
        AssertionError: If `use_recurrent_net` is True but `scanned_rnn` is not provided.

    """
    # Check if win rate is required for evaluation.
    log_win_rate = config.env.log_win_rate
    # Vmap it over number of agents and create evaluator_fn.
    if use_recurrent_net:
        assert scanned_rnn is not None
        evaluator = get_rnn_evaluator_fn(
            eval_env,
            network_apply_fn,  # type: ignore
            config,
            scanned_rnn,
            log_win_rate,
        )
        absolute_metric_evaluator = get_rnn_evaluator_fn(
            eval_env,
            network_apply_fn,  # type: ignore
            config,
            scanned_rnn,
            log_win_rate,
            10,
        )
    else:
        evaluator = get_ff_evaluator_fn(
            eval_env,
            network_apply_fn,  # type: ignore
            config,
            log_win_rate,  # type: ignore
        )
        absolute_metric_evaluator = get_ff_evaluator_fn(
            eval_env,
            network_apply_fn,  # type: ignore
            config,
            log_win_rate,
            10,  # type: ignore
        )

    evaluator = jax.pmap(evaluator, axis_name="device")
    absolute_metric_evaluator = jax.pmap(absolute_metric_evaluator, axis_name="device")

    return evaluator, absolute_metric_evaluator<|MERGE_RESOLUTION|>--- conflicted
+++ resolved
@@ -42,12 +42,8 @@
     """Get the evaluator function for feedforward networks.
 
     Args:
-<<<<<<< HEAD
-        env (MarlEnv): An evironment instance for evaluation.
-=======
     ----
-        env (Environment): An evironment instance for evaluation.
->>>>>>> 58a8eb9b
+        env (MarlEnv): An environment instance for evaluation.
         apply_fn (callable): Network forward pass method.
         config (dict): Experiment configuration.
         eval_multiplier (int): A scalar that will increase the number of evaluation
